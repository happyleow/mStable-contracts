--- conflicted
+++ resolved
@@ -6,7 +6,6 @@
 import { MassetFactory, IManager } from "./MassetFactory.sol";
 
 import { StableMath } from "../shared/math/StableMath.sol";
-import { IERC20 } from "openzeppelin-solidity/contracts/token/ERC20/IERC20.sol";
 
 /**
  * @title Manager
@@ -76,7 +75,6 @@
     }
 
     /***************************************
-<<<<<<< HEAD
                   PEG DETECTION
     ****************************************/
 
@@ -249,33 +247,4 @@
     {
         IMasset(_masset).completeRecol(_basset, _unitsUnderCollateralised);
     }
-=======
-          BASKET MANAGEMENT @@ Testing
-    ****************************************/
-
-    // function handlePegLoss(
-    //    address _masset,
-    //     address _basset,
-    //     bool _isBelowPeg
-    // )
-    //     external
-    // {
-    //     IMasset masset = IMasset(_masset);
-    //     masset.handlePegLoss(_basset, _isBelowPeg);
-    // }
-
-    // function initiateRecol(address _masset,address _basset, address _recollateraliser)
-    //     external
-    // {
-    //     IMasset masset = IMasset(_masset);
-    //     masset.initiateRecol(_basset, _recollateraliser);
-    // }
-
-    // function completeRecol(address _masset,address _basset, uint256 _unitsUnderCollateralised)
-    //     external
-    // {
-    //     IMasset masset = IMasset(_masset);
-    //     masset.completeRecol(_basset, _unitsUnderCollateralised);
-    // }
->>>>>>> 3e8e3bc4
 }
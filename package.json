{
  "name": "@mstable/protocol",
<<<<<<< HEAD
  "version": "1.3.0",
=======
  "version": "1.3.1",
>>>>>>> db20930c
  "description": "mStable Contracts",
  "author": "Stability Labs Pty. Ltd. <hello@stabilitylabs.co>",
  "license": "AGPL-3.0-or-later",
  "files": [
    "/contracts/**/*.sol",
    "!/contracts/z_mocks",
    "/build/contracts/*.json",
    "/test-utils/**/*.ts",
    "/types/**/*.ts"
  ],
  "scripts": {
    "migrate": "truffle migrate --network development --reset",
    "migrate:ropsten": "truffle migrate --network ropsten --reset",
    "migrate:kovan": "truffle migrate --network kovan --reset",
    "lint": "yarn run lint-ts; yarn run lint-sol",
    "lint-ts": "yarn eslint ./test --ext .ts,.js --fix --quiet",
    "lint-sol": "solium -d contracts/ --fix ",
    "coverage": "node --max_old_space_size=6144 node_modules/.bin/hardhat coverage --network coverage --solcoverjs ./.solcover.js --testfiles 'test/**/Test*.ts' --show-stack-traces",
    "script": "yarn truffle exec ./scripts/main.js",
    "test": "yarn run compile; yarn hardhat test;",
    "test-file": "yarn hardhat test",
    "test:fork": "yarn run compile; yarn hardhat test --network fork;",
    "test-lite": " yarn hardhat test",
    "compile": "yarn hardhat compile --force",
    "prettify": "prettier --write test/*.ts test/**/*.ts types/generated/*.ts types/*.ts artifacts/*.ts",
    "flatten": "sol-merger \"./contracts/**/*.sol\" ./_flat",
    "prepublishOnly": "yarn run compile"
  },
  "repository": {
    "type": "git",
    "url": "git+https://github.com/mstable/mstable-contracts.git"
  },
  "devDependencies": {
    "@nomiclabs/hardhat-web3": "^2.0.0",
    "@openzeppelin/contracts": "2.5.0",
    "@openzeppelin/test-helpers": "git+https://git@github.com/alsco77/openzeppelin-test-helpers.git",
    "@openzeppelin/upgrades": "2.7.2",
    "@truffle/hdwallet-provider": "^1.0.34",
    "@typechain/truffle-v5": "^2.0.0",
    "@types/bn.js": "^4.11.6",
    "@types/chai": "^4.2.2",
    "@types/lodash": "^4.14.138",
    "@types/mocha": "^5.2.7",
    "@types/node": "^12.7.5",
    "@typescript-eslint/eslint-plugin": "^2.21.0",
    "@typescript-eslint/eslint-plugin-tslint": "^2.21.0",
    "@typescript-eslint/parser": "^2.21.0",
    "chai": "^4.2.0",
    "chai-bn": "^0.2.0",
    "chalk": "^3.0.0",
    "eslint": "^6.8.0",
    "eslint-config-airbnb-typescript": "^7.0.0",
    "eslint-config-prettier": "^6.10.0",
    "eslint-import-resolver-alias": "^1.1.2",
    "eslint-plugin-import": "^2.20.1",
    "eslint-plugin-jsx-a11y": "^6.2.3",
    "eslint-plugin-react": "^7.18.3",
    "ethlint": "^1.2.5",
    "humanize-duration": "^3.21.0",
    "mocha": "^7.0.1",
    "parse-duration": "^0.1.2",
    "prettier": "^1.18.2",
    "solc": "0.5.16",
    "truffle": "5.1.22",
    "truffle-plugin-verify": "^0.3.10",
    "truffle-typings": "^1.0.8",
    "typechain": "^4.0.0",
    "types-ethereumjs-util": "^0.0.8",
    "typescript": "^3.6.3",
    "web3": "^1.2.6",
    "web3-utils": "1.2.6"
  },
  "dependencies": {
    "@nomiclabs/hardhat-truffle5": "^2.0.0",
    "hardhat": "^2.0.3",
    "hardhat-gas-reporter": "^1.0.1",
    "hardhat-typechain": "^0.3.3",
    "sol-merger": "^3.0.1",
    "solidity-coverage": "^0.7.9",
    "ts-generator": "^0.1.1",
    "ts-node": "^8.4.1",
    "tsconfig-paths": "^3.9.0"
  },
  "_moduleAliases": {
    "@utils": "transpiled/test-utils"
  },
  "bugs": {
    "url": "https://github.com/mstable/mstable-contracts/issues"
  },
  "homepage": "https://github.com/mstable/mstable-contracts#readme",
  "directories": {
    "test": "test"
  }
}<|MERGE_RESOLUTION|>--- conflicted
+++ resolved
@@ -1,10 +1,6 @@
 {
   "name": "@mstable/protocol",
-<<<<<<< HEAD
-  "version": "1.3.0",
-=======
   "version": "1.3.1",
->>>>>>> db20930c
   "description": "mStable Contracts",
   "author": "Stability Labs Pty. Ltd. <hello@stabilitylabs.co>",
   "license": "AGPL-3.0-or-later",

--- conflicted
+++ resolved
@@ -26,12 +26,9 @@
     vault?: string
     savings?: string // interest-bearing savings contracts
     platformTokenVendor?: string // hold WMATIC on Polygon's v-imUSD vault
-<<<<<<< HEAD
     bridgeForwarder?: string // Mainnet contract that forwards MTA rewards from the Emissions Controller to the L2 Bridge
     bridgeRecipient?: string // L2 contract that receives bridge MTA rewards from the L2 Bridge
-=======
     priceGetter?: string // Contract for price of asset, used for NonPeggedFeederPool
->>>>>>> 56a327d9
 }
 
 export function isToken(asset: unknown): asset is Token {

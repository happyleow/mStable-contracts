import { Wallet } from "@ethersproject/wallet"
import { DEAD_ADDRESS, ONE_HOUR, ONE_WEEK, ZERO_ADDRESS } from "@utils/constants"
import { StandardAccounts } from "@utils/machines"
import { expect } from "chai"
import { ethers } from "hardhat"
import { BN, simpleToExactAmount } from "@utils/math"
import {
    AssetProxy__factory,
    EmissionsController,
    EmissionsController__factory,
    MockERC20,
    MockERC20__factory,
    MockNexus,
    MockNexus__factory,
    MockRewardsDistributionRecipient,
    MockRewardsDistributionRecipient__factory,
    MockStakingContract,
    MockStakingContract__factory,
} from "types/generated"
import { currentWeekEpoch, increaseTime, getTimestamp, increaseTimeTo, startWeek, weekEpoch } from "@utils/time"
import { Account } from "types/common"

const defaultConfig = {
    A: -166000000000000,
    B: 168479942061125,
    C: -168479942061125,
    D: 166000000000000,
    EPOCHS: 312,
}
const INITIAL_DIALS_NO = 3

interface VoteHistoryExpectation {
    dialId: number
    votesNo: number
    lastVote: number | BN
    lastEpoch: number
}

/**
 * Expectations for the last vote casted by the Dial
 *
 * @param {VoteHistoryExpectation} {dialId, votesNo, lastVote, lastEpoch}
 * @return {votesHistory} 
 */
const expectDialVotesHistoryForDial = async (emissionsController: EmissionsController, { dialId, votesNo, lastVote, lastEpoch }: VoteHistoryExpectation) => {
    const votesHistory = await emissionsController.getDialVoteHistory(dialId)
    // Expectations for the last vote
    expect(votesHistory, "voteHistory").length(votesNo)
    expect(votesHistory[votesHistory.length - 1][0], "vote").to.eq(lastVote)
    expect(votesHistory[votesHistory.length - 1][1], "epoch").to.eq(lastEpoch)
    return votesHistory[votesHistory.length - 1]
}
const expectDialVotesHistoryForDials = async (emissionsController: EmissionsController, votesHistoryExpectations: Array<VoteHistoryExpectation> = []) => {
    const expectations = Promise.all(votesHistoryExpectations.map(
        (voteHistory) =>
            expectDialVotesHistoryForDial(emissionsController, {
                ...voteHistory,
                lastVote: voteHistory.lastVote > 0 ? simpleToExactAmount(voteHistory.lastVote) : voteHistory.lastVote
            })
    ))
    return await expectations;
}
const expectDialVotesHistoryWithoutChangeOnWeights = async (emissionsController: EmissionsController, votesHistoryExpectations: Array<VoteHistoryExpectation> = []) =>
    expectDialVotesHistoryForDials(emissionsController, votesHistoryExpectations.map(
        (voteHistory) => ({ ...voteHistory, votesNo: voteHistory.votesNo + 1, lastEpoch: voteHistory.lastEpoch + 1 }))
    )


/**
 * Mocks EmissionsController.topLineEmission function.
 *
 * @param {number} epochDelta - The number of epochs to move forward.
 * @return {emissionForEpoch}  {BN} - The amount of emission for the given epoch, with 18 decimal numbers ex. 165461e18.
 */
const calcWeeklyReward = (epochDelta: number): BN => {
    const { A, B, C, D, EPOCHS } = defaultConfig
    const inputScale = simpleToExactAmount(1, 3)
    const calculationScale = 12

    const x = BN.from(epochDelta).mul(simpleToExactAmount(1, calculationScale)).div(BN.from(EPOCHS))
    const a = BN.from(A)
        .mul(inputScale)
        .mul(x.pow(3))
        .div(simpleToExactAmount(1, calculationScale * 3))
    const b = BN.from(B)
        .mul(inputScale)
        .mul(x.pow(2))
        .div(simpleToExactAmount(1, calculationScale * 2))
    const c = BN.from(C).mul(inputScale).mul(x).div(simpleToExactAmount(1, calculationScale))
    const d = BN.from(D).mul(inputScale)
    return a.add(b).add(c).add(d).mul(simpleToExactAmount(1, 6))
}
/**
 * Calculates the amount of emission for the given epoch,
 * it retrieves the lastEpoch from the instance of EmissionsController.
 *
 * @param {EmissionsController} emissionsController
 * @param {number} [epoch=1]
 * @return {emissionForEpoch}  {BN} - The amount of emission for the given epoch.
 */
const nextRewardAmount = async (emissionsController: EmissionsController, epoch = 1): Promise<BN> => {
    const [startEpoch, lastEpoch] = await emissionsController.epochs()
    return calcWeeklyReward(lastEpoch - startEpoch + epoch)
}
/**
 * Expectations for the EmissionsController.topLineEmission function.
 *
 * @param {EmissionsController} emissionsController
 * @param {number} startEpoch - The starting epoch.
 * @param {number} deltaEpoch- The delta epoch.
 */
const expectTopLineEmissionForEpoch = (emissionsController: EmissionsController, startEpoch: number) => async (deltaEpoch: number) => {
    const emissionForEpoch = await emissionsController.topLineEmission(startEpoch + deltaEpoch)
    const expectedEmissionAmount = await nextRewardAmount(emissionsController, deltaEpoch)
    expect(emissionForEpoch).eq(expectedEmissionAmount)
}
const snapDial = async (
    emissionsController: EmissionsController,
    dialId: number,
): Promise<{
    disabled: boolean
    notify: boolean
    cap: number
    balance: BN
    recipient: string
    voteHistory: { votes: BN; epoch: number }[]
}> => {
    const dialData = await emissionsController.dials(dialId)
    const voteHistory = await emissionsController.getDialVoteHistory(dialId)
    return {
        ...dialData,
        voteHistory,
    }
}

describe("EmissionsController", async () => {
    let sa: StandardAccounts
    let nexus: MockNexus
    let staking1: MockStakingContract
    let staking2: MockStakingContract
    let rewardToken: MockERC20
    let dials: MockRewardsDistributionRecipient[]
    let emissionsController: EmissionsController
    let currentEpoch: BN
    let nextEpoch: BN
    let voter1: Account
    let voter2: Account
    let voter3: Account
    const totalRewardsSupply = simpleToExactAmount(100000000)
    const totalRewards = simpleToExactAmount(29400963)
    /**
     * Deploys the emission controller, staking contracts, dials and transfers MTA to the Emission Controller contract.
     * 
     * @return {Promise}  {Promise<void>}
     */
    const deployEmissionsController = async (): Promise<void> => {

        // staking contracts
        staking1 = await new MockStakingContract__factory(sa.default.signer).deploy()
        staking2 = await new MockStakingContract__factory(sa.default.signer).deploy()

        nexus = await new MockNexus__factory(sa.default.signer).deploy(sa.governor.address, DEAD_ADDRESS, DEAD_ADDRESS)
        rewardToken = await new MockERC20__factory(sa.default.signer).deploy("Reward", "RWD", 18, sa.default.address, totalRewardsSupply)

        // Deploy dials
        const deployDial = () => new MockRewardsDistributionRecipient__factory(sa.default.signer).deploy(rewardToken.address, DEAD_ADDRESS)

        dials = await Promise.all([...Array(INITIAL_DIALS_NO).keys()].map(deployDial))
        const dialAddresses = dials.map((dial) => dial.address)

        // Deploy logic contract
        const emissionsControllerImpl = await new EmissionsController__factory(sa.default.signer).deploy(
            nexus.address,
            rewardToken.address,
            defaultConfig,
        )

        // Deploy proxy and initialize
        const initializeData = emissionsControllerImpl.interface.encodeFunctionData("initialize", [
            dialAddresses,
            [0, 0, 0],
            [true, true, false],
            [staking1.address, staking2.address],
        ])
        const proxy = await new AssetProxy__factory(sa.default.signer).deploy(emissionsControllerImpl.address, DEAD_ADDRESS, initializeData)
        emissionsController = new EmissionsController__factory(sa.default.signer).attach(proxy.address)

        // Transfer MTA into the Emissions Controller
        await rewardToken.transfer(emissionsController.address, totalRewards)

        await staking1.setGovernanceHook(emissionsController.address)
        await staking2.setGovernanceHook(emissionsController.address)

        const currentTime = await getTimestamp()
        currentEpoch = weekEpoch(currentTime)
        nextEpoch = currentEpoch.add(1)
    }

    before(async () => {
        const accounts = await ethers.getSigners()
        sa = await new StandardAccounts().initAccounts(accounts)

        voter1 = sa.dummy1
        voter2 = sa.dummy2
        voter3 = sa.dummy3
        console.log(`Voter 1 ${voter1.address}`)
        console.log(`Voter 2 ${voter2.address}`)
        console.log(`Voter 3 ${voter3.address}`)

        // Set the time to Thursday, 01:00am UTC time which is just after the start of the distribution period
        const currentTime = await getTimestamp()
        const startCurrentPeriod = startWeek(currentTime)
        const earlyNextPeriod = startCurrentPeriod.add(ONE_WEEK).add(ONE_HOUR)
        await increaseTimeTo(earlyNextPeriod)
    })
    describe("deploy and initialize", () => {
        before(async () => {
            await deployEmissionsController()
            console.log(`Emissions Controller contract size ${EmissionsController__factory.bytecode.length}`)
        })
        it("Immutable variables set on deployment", async () => {
            expect(await emissionsController.nexus(), "nexus").to.eq(nexus.address)
            expect(await emissionsController.REWARD_TOKEN(), "rewardToken").to.eq(rewardToken.address)
        })
        it("Dials set on initialization", async () => {
            const dial1 = await snapDial(emissionsController, 0)
            expect(dial1.recipient, "dial 1 recipient").to.eq(dials[0].address)
            expect(dial1.notify, "dial 1 notify").to.eq(true)
            expect(dial1.cap, "dial 1 cap").to.eq(0)
            expect(dial1.balance, "dial 1 balance").to.eq(0)
            expect(dial1.disabled, "dial 1 disabled").to.eq(false)
            expect(dial1.voteHistory, "dial 1 vote len").to.lengthOf(1)
            expect(dial1.voteHistory[0].votes, "dial 1 votes").to.eq(0)
            expect(dial1.voteHistory[0].epoch, "dial 1 votes epoch").to.eq(nextEpoch)

            const dial3 = await emissionsController.dials(2)
            expect(dial3.recipient, "dial 3 recipient").to.eq(dials[2].address)
            expect(dial3.notify, "dial 3 notify").to.eq(false)
        })
        it("epoch set on initialization", async () => {
            const [startEpoch, lastEpoch] = await emissionsController.epochs()
            expect(startEpoch, "start epoch").to.eq(nextEpoch)
            expect(lastEpoch, "last epoch").to.eq(nextEpoch)
        })
        it("transfer MTA on initialization", async () => {
            expect(await rewardToken.balanceOf(emissionsController.address), "ec rewards bal").to.eq(totalRewards)
        })
        it("Staking contracts set on initialization", async () => {
            expect(await emissionsController.stakingContracts(0), "staking contract 1").to.eq(staking1.address)
            expect(await emissionsController.stakingContracts(1), "staking contract 2").to.eq(staking2.address)
        })
        context("should fail when", () => {
            it("nexus is zero", async () => {
                const tx = new EmissionsController__factory(sa.default.signer).deploy(ZERO_ADDRESS, rewardToken.address, defaultConfig)
                await expect(tx).to.revertedWith("Nexus address is zero")
            })
            it("rewards token is zero", async () => {
                const tx = new EmissionsController__factory(sa.default.signer).deploy(nexus.address, ZERO_ADDRESS, defaultConfig)
                await expect(tx).to.revertedWith("Reward token address is zero")
            })
        })
        context("should fail to initialize when", () => {
            before(async () => {
                emissionsController = await new EmissionsController__factory(sa.default.signer).deploy(
                    nexus.address,
                    rewardToken.address,
                    defaultConfig,
                )
            })
            const stakingContract1 = Wallet.createRandom()
            const stakingContract2 = Wallet.createRandom()
            const tests: {
                desc: string
                dialIndexes: number[]
                caps: number[]
                notifies: boolean[]
                fixedDistributionAmounts: number[]
                stakingContracts: string[]
            }[] = [
                {
                    desc: "recipients empty",
                    dialIndexes: [],
                    caps: [],
                    notifies: [true, false],
                    fixedDistributionAmounts: [0, 0],
                    stakingContracts: [stakingContract1.address, stakingContract2.address],
                },
                {
                    desc: "notifies empty",
                    dialIndexes: [0, 1],
                    caps: [0, 0],
                    notifies: [],
                    fixedDistributionAmounts: [0, 0],
                    stakingContracts: [stakingContract1.address, stakingContract2.address],
                },
                {
                    desc: "different recipient and notify lengths",
                    dialIndexes: [0],
                    caps: [0, 0],
                    notifies: [true, false],
                    fixedDistributionAmounts: [0, 0],
                    stakingContracts: [stakingContract1.address, stakingContract2.address],
                },
            ]
            // tests initialize permutations
            tests.forEach((test) => {
                it(test.desc, async () => {
                    const recipients = test.dialIndexes.map((i) => dials[i].address)
                    const tx = emissionsController.initialize(recipients, test.caps, test.notifies, test.stakingContracts)
                    await expect(tx).to.revertedWith("Initialize args mismatch")
                })
            })
            it("first staking contract is zero", async () => {
                const recipients = dials.map((d) => d.address)
                const tx = emissionsController.initialize(recipients, [0, 0, 0], [true, true, false], [ZERO_ADDRESS, staking2.address])
                await expect(tx).to.revertedWith("Staking contract address is zero")
            })
            it("second staking contract is zero", async () => {
                const recipients = dials.map(d => d.address)
                const tx = emissionsController.initialize(recipients, [0, 0, 0], [true, true, false], [staking1.address, ZERO_ADDRESS])
                await expect(tx).to.revertedWith("Staking contract address is zero")
            })

        })
    })
    describe("calling view functions", () => {
<<<<<<< HEAD
=======
        // TODO - `getVotes`
        // TODO - `getDialVoteHistory`
        // TODO - `getEpochVotes`
        // TODO - `getVoterPreferences`

>>>>>>> e1e3b26d
        describe("fetch weekly emissions", () => {
            let startEpoch
            let expectTopLineEmissions
            before(async () => {
                await deployEmissionsController()
                    ;[startEpoch] = await emissionsController.epochs()
                expectTopLineEmissions = expectTopLineEmissionForEpoch(emissionsController, startEpoch)
            })
            it("fails fetching an smaller epoch than deployed time", async () => {
                const tx = emissionsController.topLineEmission(startEpoch)
                await expect(tx).to.revertedWith("Wrong epoch number")
            })
            it("fails fetching same epoch as deployed time", async () => {
                const tx = emissionsController.topLineEmission(startEpoch)
                await expect(tx).to.revertedWith("Wrong epoch number")
            })
            it("fetches week 1", async () => {
                expectTopLineEmissions(1) // ~= 165,461,725,488,656,000
            })
            it("fetches week 8 - Two months", async () => {
                expectTopLineEmissions(8)// ~= 161,787,972,249,455,000
            })
            it("fetches week 100 - one year eleven months", async () => {
                expectTopLineEmissions(100) // ~= 123,842,023,609,600,000
            })
            it("fetches week 311 - six years, pre-last epoch", async () => {
                expectTopLineEmissions(311) // ~= 1,052,774,388,460,220
            })
            it("fetches week 312 - six years, last epoch", async () => {
                expectTopLineEmissions(312) // = 0
            })
            it("fails fetching week 313 - six years + one week", async () => {
                const tx = emissionsController.topLineEmission(startEpoch + 313)
                await expect(tx).to.revertedWith("Wrong epoch number")
            })
            it("fails fetching week 5200 - Ten years", async () => {
                const tx = emissionsController.topLineEmission(startEpoch + 5200)
                await expect(tx).to.revertedWith("Wrong epoch number")
            })
        })
        describe("gets a dials weighted votes  ", () => {
            let startEpoch
            before(async () => {
                await deployEmissionsController()
                    ;[startEpoch] = await emissionsController.epochs()
            })
            it("gets initial dials vote history ", async () => {
                [...Array(INITIAL_DIALS_NO).keys()].forEach(async (dialId) => {
                    const voteHistory = await emissionsController.getDialVoteHistory(dialId)
                    const [[votes, epoch]] = voteHistory;
                    expect(voteHistory, "voteHistory").length(1)
                    expect(votes, "votes").to.eq(0)
                    // Starting epoch is one week ahead of deployment, EmissionController.initialize
                    expect(epoch, "epoch").to.eq(startEpoch)
                })

            })
        })
    })
    describe("using admin functions", () => {
        describe("add dial", () => {
            let newDial: MockRewardsDistributionRecipient
            beforeEach(async () => {
                await deployEmissionsController()

                newDial = await new MockRewardsDistributionRecipient__factory(sa.default.signer).deploy(rewardToken.address, DEAD_ADDRESS)
                dials.push(newDial)
            })
            it("governor adds new dial in the first launch week", async () => {
                const tx = await emissionsController.connect(sa.governor.signer).addDial(newDial.address, 0, true)

                await expect(tx).to.emit(emissionsController, "AddedDial").withArgs(3, newDial.address)

                const savedDial = await snapDial(emissionsController, 3)
                expect(savedDial.recipient, "recipient").to.eq(newDial.address)
                expect(savedDial.notify, "notify").to.eq(true)
                expect(savedDial.cap, "staking").to.eq(0)
                expect(savedDial.balance, "balance").to.eq(0)
                expect(savedDial.disabled, "disabled").to.eq(false)

                expect(savedDial.voteHistory, "number votes").to.lengthOf(1)
                // Should be the next week, not this week
                expect(savedDial.voteHistory[0].epoch, "epoch").to.eq(nextEpoch)
                expect(savedDial.voteHistory[0].votes, "votes").to.eq(0)
            })
            it("governor adds new dial in the second launch week", async () => {
                await increaseTime(ONE_WEEK)
                const tx = await emissionsController.connect(sa.governor.signer).addDial(newDial.address, 0, true)

                await expect(tx).to.emit(emissionsController, "AddedDial").withArgs(3, newDial.address)

                const savedDial = await snapDial(emissionsController, 3)
                expect(savedDial.recipient, "recipient").to.eq(newDial.address)
                expect(savedDial.notify, "notify").to.eq(true)
                expect(savedDial.cap, "staking").to.eq(0)
                expect(savedDial.balance, "balance").to.eq(0)
                expect(savedDial.disabled, "disabled").to.eq(false)

                expect(savedDial.voteHistory, "number votes").to.lengthOf(1)
                const epochExpected = await currentWeekEpoch()
                expect(savedDial.voteHistory[0].epoch, "epoch").to.eq(epochExpected)
                expect(savedDial.voteHistory[0].votes, "votes").to.eq(0)
            })
            // TODO add new dial after first week of rewards has been processed.
            context("should fail when", () => {
                it("recipient is zero", async () => {
                    const tx = emissionsController.connect(sa.governor.signer).addDial(ZERO_ADDRESS, 0, true)
                    await expect(tx).to.revertedWith("Dial address is zero")
                })
                it("cap > 100", async () => {
                    const tx = emissionsController.connect(sa.governor.signer).addDial(dials[0].address, 101, true)
                    await expect(tx).to.revertedWith("Invalid cap")
                })
                it("existing dial", async () => {
                    const tx = emissionsController.connect(sa.governor.signer).addDial(dials[0].address, 0, true)
                    await expect(tx).to.revertedWith("Dial already exists")
                })
                it("not governor", async () => {
                    const tx = emissionsController.addDial(newDial.address, 0, true)
                    await expect(tx).to.revertedWith("Only governor can execute")
                })
            })
        })
        describe("update dial", () => {
            const voter1Staking1Votes = simpleToExactAmount(100)
            const voter2Staking1Votes = simpleToExactAmount(200)
            const voter3Staking1Votes = simpleToExactAmount(300)
            let dial1
            let dial2
            let dial3
            beforeEach(async () => {
                await deployEmissionsController()
                await increaseTime(ONE_WEEK)

                await staking1.setVotes(voter1.address, voter1Staking1Votes)
                await staking1.setVotes(voter2.address, voter2Staking1Votes)
                await staking1.setVotes(voter3.address, voter3Staking1Votes)

                // Voter 1 puts 100 votes to dial 1
                await emissionsController.connect(voter1.signer).setVoterDialWeights([{ dialId: 0, weight: 200 }])

                // Voter 2 puts 200 votes to dial 2
                await emissionsController.connect(voter2.signer).setVoterDialWeights([{ dialId: 1, weight: 200 }])

                // Voter 3 puts 300 votes to dial 3
                await emissionsController.connect(voter3.signer).setVoterDialWeights([{ dialId: 2, weight: 200 }])
            })
            it("Governor disables dial 1 with votes", async () => {
                const dialBefore = await snapDial(emissionsController, 0)
                expect(dialBefore.disabled, "dial 1 disabled before").to.eq(false)

                const tx = await emissionsController.connect(sa.governor.signer).updateDial(0, true)

                await expect(tx).to.emit(emissionsController, "UpdatedDial").withArgs(0, true)

                const dialAfter = await snapDial(emissionsController, 0)
                expect(dialAfter.disabled, "dial 1 disabled after").to.eq(true)
                await increaseTime(ONE_WEEK)

                const nextEpochEmission = await nextRewardAmount(emissionsController)
                const tx2 = await emissionsController.calculateRewards()

                const adjustedDial2 = nextEpochEmission.mul(200).div(500)
                const adjustedDial3 = nextEpochEmission.mul(300).div(500)
                await expect(tx2).to.emit(emissionsController, "PeriodRewards").withArgs([0, adjustedDial2, adjustedDial3])
            })
            it("Governor reenables dial", async () => {
                const dialId = 0;
                await emissionsController.connect(sa.governor.signer).updateDial(dialId, true)

                await increaseTime(ONE_WEEK)
                await emissionsController.calculateRewards()
                await increaseTime(ONE_WEEK.add(60))

                // Reenable dial 1
                const tx = await emissionsController.connect(sa.governor.signer).updateDial(0, false)
                await expect(tx).to.emit(emissionsController, "UpdatedDial").withArgs(0, false)
                expect((await emissionsController.dials(0)).disabled, "dial 1 reenabled after").to.eq(false)

                const nextEpochEmission = await nextRewardAmount(emissionsController)
                const tx2 = await emissionsController.calculateRewards()

                dial1 = nextEpochEmission.mul(100).div(600)
                dial2 = nextEpochEmission.mul(200).div(600)
                dial3 = nextEpochEmission.mul(300).div(600)
                await expect(tx2).to.emit(emissionsController, "PeriodRewards").withArgs([dial1, dial2, dial3])
            })
            it("Governor fails to disable invalid 4th dial", async () => {
                const tx = emissionsController.connect(sa.governor.signer).updateDial(3, true)
                await expect(tx).to.revertedWith("Invalid dial id")
            })
            it("Default user fails to update dial", async () => {
                const tx = emissionsController.updateDial(1, true)
                await expect(tx).to.revertedWith("Only governor can execute")
            })
        })
        describe("adding staking contract", () => {
            let newStakingContract: MockStakingContract
            before(async () => {
                await deployEmissionsController()

                newStakingContract = await new MockStakingContract__factory(sa.default.signer).deploy()
            })
            context("should fail when", () => {
                it("Only governor", async () => {
                    const tx = emissionsController.addStakingContract(newStakingContract.address)

                    await expect(tx).to.revertedWith("Only governor can execute")
                })
                it("staking contract already exists", async () => {
                    const tx = emissionsController.connect(sa.governor.signer).addStakingContract(staking1.address)

                    await expect(tx).to.revertedWith("StakingContract already exists")
                })
                it("staking contract is zero", async () => {
                    const tx = emissionsController.connect(sa.governor.signer).addStakingContract(ZERO_ADDRESS)

                    await expect(tx).to.revertedWith("Staking contract address is zero")
                })
            })
            it("should add staking contract", async () => {
                const tx = await emissionsController.connect(sa.governor.signer).addStakingContract(newStakingContract.address)

                await expect(tx).to.emit(emissionsController, "AddStakingContract").withArgs(newStakingContract.address)

                const currentTime = await getTimestamp()
                expect(await emissionsController.stakingContractAddTime(newStakingContract.address), "add timestamp").to.gte(currentTime)
                expect(await emissionsController.stakingContracts(2), "add to staking contract array").to.eq(newStakingContract.address)
            })
        })
    })
    describe("donating", () => {
        const voter1Staking1Votes = simpleToExactAmount(100)
        const voter1Staking2Votes = simpleToExactAmount(200)
        const voter2Staking1Votes = simpleToExactAmount(600)
        const voter3Staking1Votes = simpleToExactAmount(300)
        beforeEach(async () => {
            await deployEmissionsController()

            await rewardToken.approve(emissionsController.address, totalRewardsSupply)
            await staking1.setVotes(voter1.address, voter1Staking1Votes)
            await staking2.setVotes(voter1.address, voter1Staking2Votes)
            await staking1.setVotes(voter2.address, voter2Staking1Votes)
            await staking1.setVotes(voter3.address, voter3Staking1Votes)
            await increaseTime(ONE_WEEK)
        })
        context("fail to donate when", () => {
            it("No dial ids or amounts", async () => {
                const tx = emissionsController.donate([], [])
                await expect(tx).to.revertedWith("Invalid inputs")
            })
            it("No dial ids but amounts", async () => {
                const tx = emissionsController.donate([], [100])
                await expect(tx).to.revertedWith("Invalid inputs")
            })
            it("No amounts but dials", async () => {
                const tx = emissionsController.donate([0], [])
                await expect(tx).to.revertedWith("Invalid inputs")
            })
            it("Less dial ids than amounts", async () => {
                const tx = emissionsController.donate([0], [100, 200])
                await expect(tx).to.revertedWith("Invalid inputs")
            })
            it("Less amounts than dials", async () => {
                const tx = emissionsController.donate([0, 1, 2], [100, 200])
                await expect(tx).to.revertedWith("Invalid inputs")
            })
            it("first dial is invalid", async () => {
                const tx = emissionsController.donate([3], [100])
                await expect(tx).to.revertedWith("Invalid dial id")
            })
        })
        context("Voter 1 80/20 votes to dial 1 & 2, Voter 2 50/50 votes to dial 2 & 3", () => {
            // 80% of Voter 1's 300 votes
            let dial1
            // 20% of Voter 1's 300 votes + 50% of Voter 2's 600 votes
            let dial2
            // 50% of Voter 2's 600 votes
            let dial3
            beforeEach(async () => {
                // Voter 1 splits their 300 votes with 80% to dial 1 and 20% to dial 2
                await emissionsController.connect(voter1.signer).setVoterDialWeights([
                    { dialId: 0, weight: 160 },
                    { dialId: 1, weight: 40 },
                ])
                // Voter 2 splits their 600 votes with 50% to dial 1 and 50% to dial 2
                await emissionsController.connect(voter2.signer).setVoterDialWeights([
                    { dialId: 1, weight: 100 },
                    { dialId: 2, weight: 100 },
                ])
                await increaseTime(ONE_WEEK)

                const nextEpochEmission = await nextRewardAmount(emissionsController)
                dial1 = nextEpochEmission.mul((300 * 4) / 5).div(900)
                dial2 = nextEpochEmission.mul(300 / 5 + 600 / 2).div(900)
                dial3 = nextEpochEmission.mul(600 / 2).div(900)
            })
            it("donation to dial 1 before rewards calculated", async () => {
                const donationAmount = simpleToExactAmount(100)
                const tx = await emissionsController.donate([0], [donationAmount])

                await expect(tx).to.emit(emissionsController, "DonatedRewards").withArgs(0, donationAmount)
                await expect(tx).to.emit(rewardToken, "Transfer").withArgs(sa.default.address, emissionsController.address, donationAmount)

                expect((await emissionsController.dials(0)).balance, "dial 1 balance after").to.eq(donationAmount)
                expect((await emissionsController.dials(1)).balance, "dial 2 balance after").to.eq(0)
                expect((await emissionsController.dials(2)).balance, "dial 3 balance after").to.eq(0)
            })
            it("donation to dial 1 after rewards calculated", async () => {
                await emissionsController.calculateRewards()

                const donationAmount = simpleToExactAmount(100)
                const tx = await emissionsController.donate([0], [donationAmount])

                await expect(tx).to.emit(emissionsController, "DonatedRewards").withArgs(0, donationAmount)
                await expect(tx).to.emit(rewardToken, "Transfer").withArgs(sa.default.address, emissionsController.address, donationAmount)

                expect((await emissionsController.dials(0)).balance, "dial 1 balance after").to.eq(donationAmount.add(dial1))
                expect((await emissionsController.dials(1)).balance, "dial 2 balance after").to.eq(dial2)
                expect((await emissionsController.dials(2)).balance, "dial 3 balance after").to.eq(dial3)
            })
            it("donation to dials 1, 2 and 3 after rewards calculated", async () => {
                await emissionsController.calculateRewards()
                const donationAmounts = [simpleToExactAmount(100), simpleToExactAmount(200), simpleToExactAmount(300)]

                const tx = await emissionsController.donate([0, 1, 2], donationAmounts)

                await expect(tx).to.emit(emissionsController, "DonatedRewards").withArgs(0, donationAmounts[0])
                await expect(tx).to.emit(emissionsController, "DonatedRewards").withArgs(1, donationAmounts[1])
                await expect(tx).to.emit(emissionsController, "DonatedRewards").withArgs(2, donationAmounts[2])
                await expect(tx)
                    .to.emit(rewardToken, "Transfer")
                    .withArgs(sa.default.address, emissionsController.address, simpleToExactAmount(600))

                expect((await emissionsController.dials(0)).balance, "dial 1 balance after").to.eq(dial1.add(donationAmounts[0]))
                expect((await emissionsController.dials(1)).balance, "dial 2 balance after").to.eq(dial2.add(donationAmounts[1]))
                expect((await emissionsController.dials(2)).balance, "dial 3 balance after").to.eq(dial3.add(donationAmounts[2]))
            })
        })
    })
    // TODO - add tests for:
    //        - new epoch, update balances, then calculate (should read most recent)
    //        - updating voteHistory during calculate - [DONE]
    //        - reading voteHistory of NEW dials, and of OLD dials
    //        - dials that go enabled -> disabled and vice versa
    //        - capped dials and vote redistribution
    //          - cap not met (< maxVotes)
    //          - total distribution equal
    describe("calculating rewards", () => {
        const VOTERS = { "1": { votes: 300 }, "2": { votes: 600 }, "3": { votes: 300 } };
        const voter1Staking1Votes = simpleToExactAmount(VOTERS["1"].votes / 3)
        const voter1Staking2Votes = simpleToExactAmount((VOTERS["1"].votes / 3) * 2)
        const voter2Staking1Votes = simpleToExactAmount(VOTERS["2"].votes)
        const voter3Staking1Votes = simpleToExactAmount(VOTERS["3"].votes)

        beforeEach(async () => {
            await deployEmissionsController()
            await staking1.setVotes(voter1.address, voter1Staking1Votes)
            await staking2.setVotes(voter1.address, voter1Staking2Votes)
            await staking1.setVotes(voter2.address, voter2Staking1Votes)
            await staking1.setVotes(voter3.address, voter3Staking1Votes)
            await increaseTime(ONE_WEEK)

            // Dial's rewards balances
            expect((await emissionsController.dials(0)).balance, "dial 1 balance before").to.eq(0)
            expect((await emissionsController.dials(1)).balance, "dial 2 balance before").to.eq(0)
            expect((await emissionsController.dials(2)).balance, "dial 3 balance before").to.eq(0)

            // Voter voting power
            expect(await emissionsController.callStatic.getVotes(voter1.address), "Voter 1 votes before").to.eq(simpleToExactAmount(300))
            expect(await emissionsController.callStatic.getVotes(voter2.address), "Voter 2 votes before").to.eq(simpleToExactAmount(600))
            expect(await emissionsController.callStatic.getVotes(voter3.address), "Voter 3 votes before").to.eq(simpleToExactAmount(300))
        })
        it("with no weights", async () => {
            const [startEpoch, lastEpochBefore] = await emissionsController.epochs()
            await increaseTime(ONE_WEEK)

            // Expect initial vote with no weight 
            await expectDialVotesHistoryForDial(emissionsController, { dialId: 0, votesNo: 1, lastVote: 0, lastEpoch: startEpoch })

            const tx = await emissionsController.calculateRewards()

            await expect(tx).to.emit(emissionsController, "PeriodRewards").withArgs([0, 0, 0])

            const [, lastEpochMid] = await emissionsController.epochs()
            expect(lastEpochMid, "last epoch after").to.eq(lastEpochBefore + 1)
            
            // Should increase the vote history after calculateRewards, no weight
            await expectDialVotesHistoryForDial(emissionsController,{dialId: 0, votesNo: 2, lastVote: 0, lastEpoch: lastEpochBefore + 1})

            expect((await emissionsController.dials(0)).balance, "dial 1 balance after").to.eq(0)
            expect((await emissionsController.dials(1)).balance, "dial 2 balance after").to.eq(0)
            expect((await emissionsController.dials(2)).balance, "dial 3 balance after").to.eq(0)


        })
        it("fails after not waiting a week", async () => {
            await increaseTime(ONE_WEEK)
            await emissionsController.calculateRewards()
            await increaseTime(60) // add 1 minute

            const tx = emissionsController.calculateRewards()
            await expect(tx).to.revertedWith("Must wait for new period")
        })
        context("after change to voting weights", () => {
            context("in first emissions period", () => {
                let lastEpochBefore: number
                let startEpoch: number
                beforeEach(async () => {
                    ;[startEpoch, lastEpochBefore] = await emissionsController.epochs();
                    
                    // Expects initial vote history with no weight
                    [...Array(INITIAL_DIALS_NO).keys()].forEach(
                        async (dialId) => expectDialVotesHistoryForDial(emissionsController, { dialId, votesNo: 1, lastVote: 0, lastEpoch: startEpoch }))

                })
                afterEach(async () => {
                    const [, lastEpochAfter] = await emissionsController.epochs()
                    expect(lastEpochAfter, "last epoch after").to.eq(lastEpochBefore + 1)
                })
                it("Voter 1 all votes to dial 1", async () => {
                    // Voter 1 gives all 300 votes to dial 1
<<<<<<< HEAD
                    await emissionsController.connect(sa.dummy1.signer).setVoterDialWeights([{ dialId: 0, weight: 200 }])
                    
                    // Expect dial 1 vote history updated with 300 votes (dialId = n-1) 
                    const dialVoteHistory = { dialId: 0, votesNo: 1, lastVote: simpleToExactAmount(VOTERS["1"].votes), lastEpoch: startEpoch};
                    await expectDialVotesHistoryForDial(emissionsController,dialVoteHistory)
=======
                    await emissionsController.connect(voter1.signer).setVoterDialWeights([{ dialId: 0, weight: 200 }])
>>>>>>> e1e3b26d
                    await increaseTime(ONE_WEEK)

                    const nextEpochEmission = await nextRewardAmount(emissionsController)
                    const tx = await emissionsController.calculateRewards()

                    // Should increase the vote history after calculateRewards, no change on weights
                    await expectDialVotesHistoryForDial(emissionsController,{...dialVoteHistory, votesNo: dialVoteHistory.votesNo + 1,  lastEpoch: dialVoteHistory.lastEpoch + 1 })                    

                    await expect(tx).to.emit(emissionsController, "PeriodRewards").withArgs([nextEpochEmission, 0, 0])

                    expect((await emissionsController.dials(0)).balance, "dial 1 balance after").to.eq(nextEpochEmission)
                    expect((await emissionsController.dials(1)).balance, "dial 2 balance after").to.eq(0)
                    expect((await emissionsController.dials(2)).balance, "dial 3 balance after").to.eq(0)
                })
                it("Voter 1 all votes to dial 1, Voter 2 all votes to dial 2", async () => {
                    // Voter 1 gives all 300 votes to dial 1
                    await emissionsController.connect(voter1.signer).setVoterDialWeights([{ dialId: 0, weight: 200 }])
                    // Voter 2 gives all 600 votes to dial 2
                    await emissionsController.connect(voter2.signer).setVoterDialWeights([{ dialId: 1, weight: 200 }])
                    await increaseTime(ONE_WEEK)

                    // Expects dial 1 - 300 , dial 2 - 600 , dial 3 - 0 (dialId = n-1) 
                    const dialsVoteHistory = [
                        { dialId: 0, votesNo: 1, lastVote: VOTERS["1"].votes, lastEpoch: startEpoch },
                        { dialId: 1, votesNo: 1, lastVote: VOTERS["2"].votes, lastEpoch: startEpoch },
                        { dialId: 2, votesNo: 1, lastVote: 0, lastEpoch: startEpoch }];

                    await expectDialVotesHistoryForDials(emissionsController, dialsVoteHistory)

                    const nextEpochEmission = await nextRewardAmount(emissionsController)
                    const tx = await emissionsController.calculateRewards()

                    // Voter 1 has 300 of the 900 votes (1/3)
                    const dial1 = nextEpochEmission.div(3)
                    // Voter 2 has 600 of the 900 votes (2/3)
                    const dial2 = nextEpochEmission.mul(2).div(3)
                    await expect(tx).to.emit(emissionsController, "PeriodRewards").withArgs([dial1, dial2, 0])

                    // Should increase the vote history after calculateRewards, no  change on weights
                    await expectDialVotesHistoryWithoutChangeOnWeights(emissionsController, dialsVoteHistory)

                    expect((await emissionsController.dials(0)).balance, "dial 1 balance after").to.eq(dial1)
                    expect((await emissionsController.dials(1)).balance, "dial 2 balance after").to.eq(dial2)
                    expect((await emissionsController.dials(2)).balance, "dial 3 balance after").to.eq(0)
                })
                it("Voter 1 50/50 votes to dial 1 & 2, Voter 2 50/50 votes to dial 1 & 2", async () => {
                    // Voter 1 splits their 300 votes with 50% to dial 1 and 50% to dial 2
                    await emissionsController.connect(voter1.signer).setVoterDialWeights([
                        { dialId: 0, weight: 100 },
                        { dialId: 1, weight: 100 },
                    ])
                    // Voter 2 splits their 600 votes with 50% to dial 1 and 50% to dial 2
                    await emissionsController.connect(voter2.signer).setVoterDialWeights([
                        { dialId: 0, weight: 100 },
                        { dialId: 1, weight: 100 },
                    ])
                    await increaseTime(ONE_WEEK)

                    // Expects dial 1 - 450 , dial 2 - 450 , dial 3 - 0 (dialId = n-1) 
                    const dial1Votes = VOTERS["1"].votes * 0.5 + VOTERS["2"].votes * 0.5
                    const dial2Votes = VOTERS["1"].votes * 0.5 + VOTERS["2"].votes * 0.5
                    const dialsVoteHistory = [  
                    { dialId: 0, votesNo: 1, lastVote: dial1Votes, lastEpoch: startEpoch},
                    { dialId: 1, votesNo: 1, lastVote: dial2Votes, lastEpoch: startEpoch},
                    { dialId: 2, votesNo: 1, lastVote: 0, lastEpoch: startEpoch }];

                    await expectDialVotesHistoryForDials(emissionsController, dialsVoteHistory)                    

                    const nextEpochEmission = await nextRewardAmount(emissionsController)
                    const tx = await emissionsController.calculateRewards()

                    // Should increase the vote history after calculateRewards, no change on weights
                    await expectDialVotesHistoryWithoutChangeOnWeights(emissionsController, dialsVoteHistory)

                    // Voter 1 and 2 split their votes 50/50
                    const dial1 = nextEpochEmission.div(2)
                    const dial2 = nextEpochEmission.div(2)
                    await expect(tx).to.emit(emissionsController, "PeriodRewards").withArgs([dial1, dial2, 0])

                    expect((await emissionsController.dials(0)).balance, "dial 1 balance after").to.eq(dial1)
                    expect((await emissionsController.dials(1)).balance, "dial 2 balance after").to.eq(dial2)
                    expect((await emissionsController.dials(2)).balance, "dial 3 balance after").to.eq(0)
                })
                it("Voter 1 20/80 votes to dial 1 & 2, Voter 2 all votes to dial 3", async () => {
                    // Voter 1 splits their 300 votes with 20% to dial 1 and 80% to dial 2
                    await emissionsController.connect(voter1.signer).setVoterDialWeights([
                        { dialId: 0, weight: 40 },
                        { dialId: 1, weight: 160 },
                    ])
                    // Voter 2 gives all 600 votes to dial 3
                    await emissionsController.connect(voter2.signer).setVoterDialWeights([{ dialId: 2, weight: 200 }])
                    await increaseTime(ONE_WEEK)

                    const dial1Votes = VOTERS["1"].votes * 0.2
                    const dial2Votes = VOTERS["1"].votes * 0.8
                    const dial3Votes = VOTERS["2"].votes
                    // Expects dial 1 - 60 , dial 240 - 600 , dial 3 - 600 
                    const dialsVoteHistory = [
                        { dialId: 0, votesNo: 1, lastVote: dial1Votes, lastEpoch: startEpoch },
                        { dialId: 1, votesNo: 1, lastVote: dial2Votes, lastEpoch: startEpoch },
                        { dialId: 2, votesNo: 1, lastVote: dial3Votes, lastEpoch: startEpoch }];
                    await expectDialVotesHistoryForDials(emissionsController, dialsVoteHistory)     

                    const nextEpochEmission = await nextRewardAmount(emissionsController)
                    const tx = await emissionsController.calculateRewards()

                    // Expects dial 1 - 300 , dial 2 - 600 , dial 3 - 0 (dialId = n-1) 
                    await expectDialVotesHistoryWithoutChangeOnWeights(emissionsController, dialsVoteHistory)

                    // Voter 1 20% of 300 votes
                    const dial1 = nextEpochEmission.mul(VOTERS["1"].votes).div(5).div(900)
                    // Voter 1 80% of 300 votes
                    const dial2 = nextEpochEmission.mul(VOTERS["1"].votes).mul(4).div(5).div(900)
                    // Voter 2 600 votes
                    const dial3 = nextEpochEmission.mul(VOTERS["2"].votes).div(900)
                    await expect(tx).to.emit(emissionsController, "PeriodRewards").withArgs([dial1, dial2, dial3])

                    expect((await emissionsController.dials(0)).balance, "dial 1 balance after").to.eq(dial1)
                    expect((await emissionsController.dials(1)).balance, "dial 2 balance after").to.eq(dial2)
                    expect((await emissionsController.dials(2)).balance, "dial 3 balance after").to.eq(dial3)
                })
            })
            context("in second emissions period", () => {
                // Voter's previous votes
                // Voter 1 300 20% dial 1, 80% dial 2
                // Voter 2 600 100% dial 3
                let balDial1Before
                let balDial2Before
                let balDial3Before
                let startEpoch
                beforeEach(async () => {
                    [startEpoch,] = await emissionsController.epochs()

                    // Voter 1 splits their 300 votes with 20% to dial 1 and 80% to dial 2
                    await emissionsController.connect(voter1.signer).setVoterDialWeights([
                        { dialId: 0, weight: 40 },
                        { dialId: 1, weight: 160 },
                    ])
                    // Voter 2 gives all 600 votes to dial 2
                    await emissionsController.connect(voter2.signer).setVoterDialWeights([{ dialId: 2, weight: 200 }])
                    await increaseTime(ONE_WEEK)

                    const nextEpochEmission = await nextRewardAmount(emissionsController)
                    balDial1Before = nextEpochEmission.mul(300).div(5).div(900)
                    balDial2Before = nextEpochEmission.mul(300).mul(4).div(5).div(900)
                    balDial3Before = nextEpochEmission.mul(600).div(900)
                    await emissionsController.calculateRewards()
                    expect((await emissionsController.dials(0)).balance, "dial 1 balance after").to.eq(balDial1Before)
                    expect((await emissionsController.dials(1)).balance, "dial 2 balance after").to.eq(balDial2Before)
                    expect((await emissionsController.dials(2)).balance, "dial 3 balance after").to.eq(balDial3Before)
                })
                it("Voter 1 changes weights to 80/20 dial 1 & 2", async () => {
                    // User 1 splits their 300 votes with 80% to dial 1 and 20% to dial 2
                    // User 2 keeps its 600 votes on dial 3
                    // Voter 1 splits their 300 votes with 80% to dial 1 and 20% to dial 2
                    await emissionsController.connect(voter1.signer).setVoterDialWeights([
                        { dialId: 0, weight: 160 },
                        { dialId: 1, weight: 40 },
                    ])
                    await increaseTime(ONE_WEEK)
                    const dialsVoteHistory = [  
                        { dialId: 0, votesNo: 2, lastVote: VOTERS["1"].votes * .8, lastEpoch: startEpoch + 1 },
                        { dialId: 1, votesNo: 2, lastVote: VOTERS["1"].votes * .2, lastEpoch: startEpoch + 1 },
                        { dialId: 2, votesNo: 2, lastVote: VOTERS["2"].votes, lastEpoch: startEpoch + 1 }];
                    await expectDialVotesHistoryForDials(emissionsController, dialsVoteHistory)    


                    const nextEpochEmission = await nextRewardAmount(emissionsController)
                    const tx = await emissionsController.calculateRewards()
                    // Expects dial 1 - 240 , dial 2 - 60 , dial 3 - 600 (dialId = n-1) 
                    await expectDialVotesHistoryWithoutChangeOnWeights(emissionsController, dialsVoteHistory)

                    // Voter 1 80% of 300 votes
                    const dial1 = nextEpochEmission.mul(VOTERS["1"].votes * .8).div(900)
                    // Voter 1 20% of 300 votes
                    const dial2 = nextEpochEmission.mul(VOTERS["1"].votes * .2).div(900)
                    // Voter 2 600 votes
                    const dial3 = nextEpochEmission.mul(VOTERS["2"].votes).div(900)
                    await expect(tx).to.emit(emissionsController, "PeriodRewards").withArgs([dial1, dial2, dial3])

                    expect((await emissionsController.dials(0)).balance, "dial 1 balance after").to.eq(balDial1Before.add(dial1))
                    expect((await emissionsController.dials(1)).balance, "dial 2 balance after").to.eq(balDial2Before.add(dial2))
                    expect((await emissionsController.dials(2)).balance, "dial 3 balance after").to.eq(balDial3Before.add(dial3))
                })
                it("Voter 1 removes 20% to dial 1", async () => {
<<<<<<< HEAD
                    // Voter 1 gives 80% of their 300 votes to dial 2. The remaining 20% (40) is not set
                    // Voter 2 keeps its 600 votes on dial 3
                    await emissionsController.connect(sa.dummy1.signer).setVoterDialWeights([{ dialId: 1, weight: 160 }])
=======
                    // Voter gives 80% of their 300 votes to dial 2. The remaining 20% (40) is not set
                    await emissionsController.connect(voter1.signer).setVoterDialWeights([{ dialId: 1, weight: 160 }])
>>>>>>> e1e3b26d
                    await increaseTime(ONE_WEEK)

                    // Expects dial 1 - 0 , dial 2 - 600 , dial 3 - 0 (dialId = n-1) 
                    const dialsVoteHistory = [  
                        { dialId: 0, votesNo: 2, lastVote: 0, lastEpoch: startEpoch + 1},
                        { dialId: 1, votesNo: 2, lastVote: VOTERS["1"].votes * .8, lastEpoch: startEpoch + 1},
                        { dialId: 2, votesNo: 2, lastVote: VOTERS["2"].votes, lastEpoch: startEpoch + 1}];
                    await expectDialVotesHistoryForDials(emissionsController, dialsVoteHistory)    

                    const nextEpochEmission = await nextRewardAmount(emissionsController)
                    const tx = await emissionsController.calculateRewards()

                    // Expects dial 1 - 300 , dial 2 - 600 , dial 3 - 0 (dialId = n-1) 
                    await expectDialVotesHistoryWithoutChangeOnWeights(emissionsController, dialsVoteHistory)

                    // Total votes is 900 - 20% * 300 = 900 - 60 = 840
                    // Voter 1 80% of 300 votes
                    const dial2 = nextEpochEmission.mul((VOTERS["1"].votes * 4) / 5).div(840)
                    // Voter 2 600 votes
                    const dial3 = nextEpochEmission.mul(VOTERS["2"].votes).div(840)
                    await expect(tx).to.emit(emissionsController, "PeriodRewards").withArgs([0, dial2, dial3])

                    expect((await emissionsController.dials(0)).balance, "dial 1 balance after").to.eq(balDial1Before)
                    expect((await emissionsController.dials(1)).balance, "dial 2 balance after").to.eq(balDial2Before.add(dial2))
                    expect((await emissionsController.dials(2)).balance, "dial 3 balance after").to.eq(balDial3Before.add(dial3))
                })
                it("Voter 1 changes all to dial 3", async () => {
                    // Voter 1 gives all 300 votes to dial 3
                    await emissionsController.connect(voter1.signer).setVoterDialWeights([{ dialId: 2, weight: 200 }])
                    await increaseTime(ONE_WEEK)

                    // Expects dial 1 - 0 , dial 2 - 0 , dial 3 - 900 (dialId = n-1) 
                    const dialsVoteHistory = [  
                        { dialId: 0, votesNo: 2, lastVote: 0, lastEpoch: startEpoch + 1},
                        { dialId: 1, votesNo: 2, lastVote: 0, lastEpoch: startEpoch + 1},
                        { dialId: 2, votesNo: 2, lastVote: VOTERS["1"].votes + VOTERS["2"].votes, lastEpoch: startEpoch + 1}];
                    await expectDialVotesHistoryForDials(emissionsController, dialsVoteHistory)                      

                    const nextEpochEmission = await nextRewardAmount(emissionsController)
                    const tx = await emissionsController.calculateRewards()

                    // Expects dial 1 - 0 , dial 2 - 0 , dial 3 - 900 (dialId = n-1) 
                    await expectDialVotesHistoryWithoutChangeOnWeights(emissionsController, dialsVoteHistory)


                    await expect(tx).to.emit(emissionsController, "PeriodRewards").withArgs([0, 0, nextEpochEmission])

                    expect((await emissionsController.dials(0)).balance, "dial 1 balance after").to.eq(balDial1Before)
                    expect((await emissionsController.dials(1)).balance, "dial 2 balance after").to.eq(balDial2Before)
                    expect((await emissionsController.dials(2)).balance, "dial 3 balance after").to.eq(
                        balDial3Before.add(nextEpochEmission),
                    )
                })
                it("Voter 3 all weight on dial 1", async () => {
                    // Voter 3 gives all 300 votes to dial 1
                    await emissionsController.connect(voter3.signer).setVoterDialWeights([{ dialId: 0, weight: 200 }])
                    await increaseTime(ONE_WEEK)

                    // Expects dial 1 - 360 , dial 2 - 240 , dial 3 - 600 (dialId = n-1) 
                    const dialsVoteHistory = [  
                        { dialId: 0, votesNo: 2, lastVote: VOTERS["1"].votes * .2 + VOTERS["3"].votes, lastEpoch: startEpoch + 1},
                        { dialId: 1, votesNo: 2, lastVote: VOTERS["1"].votes * .8, lastEpoch: startEpoch + 1},
                        { dialId: 2, votesNo: 2, lastVote: VOTERS["2"].votes, lastEpoch: startEpoch + 1}];
                    await expectDialVotesHistoryForDials(emissionsController, dialsVoteHistory)                       

                    const nextEpochEmission = await nextRewardAmount(emissionsController)
                    const tx = await emissionsController.calculateRewards()

                    // Expects dial 1 - 360 , dial 2 - 240 , dial 3 - 600 (dialId = n-1) 
                    await expectDialVotesHistoryWithoutChangeOnWeights(emissionsController, dialsVoteHistory)

                    // Voter 1 20% of 300 votes + User 3 300 votes
                    const dial1 = nextEpochEmission.mul(300 + 300 / 5).div(1200)
                    // Voter 1 80% of 300 votes
                    const dial2 = nextEpochEmission.mul((300 * 4) / 5).div(1200)
                    // Voter 2 600 votes
                    const dial3 = nextEpochEmission.mul(VOTERS["2"].votes).div(1200)
                    await expect(tx).to.emit(emissionsController, "PeriodRewards").withArgs([dial1, dial2, dial3])

                    expect((await emissionsController.dials(0)).balance, "dial 1 balance after").to.eq(balDial1Before.add(dial1))
                    expect((await emissionsController.dials(1)).balance, "dial 2 balance after").to.eq(balDial2Before.add(dial2))
                    expect((await emissionsController.dials(2)).balance, "dial 3 balance after").to.eq(balDial3Before.add(dial3))
                })
                it("Voter 3 all weight on dial 2", async () => {
                    // Voter 3 gives all 300 votes to dial 2
                    await emissionsController.connect(voter3.signer).setVoterDialWeights([{ dialId: 1, weight: 200 }])
                    await increaseTime(ONE_WEEK)

                    // Expects dial 1 - 300 , dial 2 - 600 , dial 3 - 0 (dialId = n-1) 
                    const dialsVoteHistory = [  
                        { dialId: 0, votesNo: 2, lastVote: VOTERS["1"].votes * .2, lastEpoch: startEpoch + 1},
                        { dialId: 1, votesNo: 2, lastVote: VOTERS["1"].votes * .8 + VOTERS["3"].votes, lastEpoch: startEpoch + 1},
                        { dialId: 2, votesNo: 2, lastVote: VOTERS["2"].votes, lastEpoch: startEpoch + 1}];
                    await expectDialVotesHistoryForDials(emissionsController, dialsVoteHistory)                       

                    const nextEpochEmission = await nextRewardAmount(emissionsController)
                    const tx = await emissionsController.calculateRewards()

                    // Expects dial 1 - 300 , dial 2 - 600 , dial 3 - 0 (dialId = n-1) 
                    await expectDialVotesHistoryWithoutChangeOnWeights(emissionsController, dialsVoteHistory)

                    // Voter 1 20% of 300 votes + User 3 300 votes
                    const dial1 = nextEpochEmission.mul(300 / 5).div(1200)
                    // Voter 1 80% of 300 votes, Voter 3 300 votes
                    const dial2 = nextEpochEmission.mul(300 + (300 * 4) / 5).div(1200)
                    // Voter 2 600 votes
                    const dial3 = nextEpochEmission.mul(600).div(1200)
                    await expect(tx).to.emit(emissionsController, "PeriodRewards").withArgs([dial1, dial2, dial3])

                    expect((await emissionsController.dials(0)).balance, "dial 1 balance after").to.eq(balDial1Before.add(dial1))
                    expect((await emissionsController.dials(1)).balance, "dial 2 balance after").to.eq(balDial2Before.add(dial2))
                    expect((await emissionsController.dials(2)).balance, "dial 3 balance after").to.eq(balDial3Before.add(dial3))
                })
                it("Voter 2 removes all votes to dial 3", async () => {
                    // Voter 2 removes all 600 votes from dial 3
                    await emissionsController.connect(voter2.signer).setVoterDialWeights([])
                    await increaseTime(ONE_WEEK)

                    // Expects dial 1 - 300 , dial 2 - 600 , dial 3 - 0 (dialId = n-1) 
                    const dialsVoteHistory = [  
                        { dialId: 0, votesNo: 2, lastVote: VOTERS["1"].votes * .2, lastEpoch: startEpoch + 1},
                        { dialId: 1, votesNo: 2, lastVote: VOTERS["1"].votes * .8, lastEpoch: startEpoch + 1},
                        { dialId: 2, votesNo: 2, lastVote: 0, lastEpoch: startEpoch + 1}];
                    await expectDialVotesHistoryForDials(emissionsController, dialsVoteHistory)                       

                    const nextEpochEmission = await nextRewardAmount(emissionsController)
                    const tx = await emissionsController.calculateRewards()

                    // Expects dial 1 - 300 , dial 2 - 600 , dial 3 - 0 (dialId = n-1) 
                    await expectDialVotesHistoryWithoutChangeOnWeights(emissionsController, dialsVoteHistory)

                    // Voter 1 20% of 300 votes
                    const dial1 = nextEpochEmission.mul(300 / 5).div(300)
                    // Voter 1 80% of 300 votes
                    const dial2 = nextEpochEmission.mul((300 * 4) / 5).div(300)
                    await expect(tx).to.emit(emissionsController, "PeriodRewards").withArgs([dial1, dial2, 0])

                    expect((await emissionsController.dials(0)).balance, "dial 1 balance after").to.eq(balDial1Before.add(dial1))
                    expect((await emissionsController.dials(1)).balance, "dial 2 balance after").to.eq(balDial2Before.add(dial2))
                    expect((await emissionsController.dials(2)).balance, "dial 3 balance after").to.eq(balDial3Before)
                })
            })
            context("after first emissions period", () => {
                beforeEach(async () => {
                    await increaseTime(ONE_WEEK)
                })
                it("Voter 1 changes weights to 80/20 dial 1 & 2", async () => {
                    // Voter 1 splits their 300 votes with 80% to dial 1 and 20% to dial 2
                    await emissionsController.connect(voter1.signer).setVoterDialWeights([
                        { dialId: 0, weight: 160 },
                        { dialId: 1, weight: 40 },
                    ])

                    const tx = await emissionsController.calculateRewards()

                    await expect(tx).to.emit(emissionsController, "PeriodRewards").withArgs([0, 0, 0])

                    expect((await emissionsController.dials(0)).balance, "dial 1 balance after").to.eq(0)
                    expect((await emissionsController.dials(1)).balance, "dial 2 balance after").to.eq(0)
                    expect((await emissionsController.dials(2)).balance, "dial 3 balance after").to.eq(0)
                })
            })
        })
        context("change voting power", () => {
            context("first voting period", () => {
                it("Voter 1 does not change their voting power", async () => {
                    expect(await emissionsController.callStatic.getVotes(voter1.address), "Voter 1 votes before").to.eq(
                        simpleToExactAmount(300),
                    )

                    await staking1.setVotes(voter1.address, voter1Staking1Votes)

                    expect(await emissionsController.callStatic.getVotes(voter1.address), "Voter 1 votes after").to.eq(
                        simpleToExactAmount(300),
                    )
                })
                it("Voter 3 increases voting power before setting weights", async () => {
                    expect(await emissionsController.callStatic.getVotes(voter3.address), "Voter 3 votes before").to.eq(voter3Staking1Votes)

                    await staking1.setVotes(voter3.address, simpleToExactAmount(400))

                    expect(await emissionsController.callStatic.getVotes(voter3.address), "Voter 3 votes after").to.eq(
                        simpleToExactAmount(400),
                    )
                })
                it("Voter 1 increases voting power to dial 1", async () => {
                    // Voter 1 gives all 300 votes to dial 1
                    await emissionsController.connect(voter1.signer).setVoterDialWeights([{ dialId: 0, weight: 200 }])
                    await increaseTime(ONE_WEEK)

                    // Voter 1 increases votes from 300 to 400 by increasing staking 2 from 200 to 300
                    await staking2.setVotes(voter1.address, simpleToExactAmount(300))
                    expect(await emissionsController.callStatic.getVotes(voter1.address), "Voter 1 votes after").to.eq(
                        simpleToExactAmount(400),
                    )

                    const nextEpochEmission = await nextRewardAmount(emissionsController)
                    const tx = await emissionsController.calculateRewards()

                    await expect(tx).to.emit(emissionsController, "PeriodRewards").withArgs([nextEpochEmission, 0, 0])

                    expect((await emissionsController.dials(0)).balance, "dial 1 balance after").to.eq(nextEpochEmission)
                    expect((await emissionsController.dials(1)).balance, "dial 2 balance after").to.eq(0)
                    expect((await emissionsController.dials(2)).balance, "dial 3 balance after").to.eq(0)
                })
                context("Voter 1 votes to dial 1, Voter 2 votes to dial 2", () => {
                    beforeEach(async () => {
                        // Voter 1 gives all 300 votes to dial 1
                        await emissionsController.connect(voter1.signer).setVoterDialWeights([{ dialId: 0, weight: 200 }])
                        // Voter 2 gives all 600 votes to dial 2
                        await emissionsController.connect(voter2.signer).setVoterDialWeights([{ dialId: 1, weight: 200 }])
                    })
                    it("Voter 2 doubled voting power", async () => {
                        // Voter 2 doubles votes from 600 to 1200
                        await staking1.setVotes(voter2.address, simpleToExactAmount(1200))
                        expect(await emissionsController.callStatic.getVotes(voter1.address), "Voter 1 votes after").to.eq(
                            simpleToExactAmount(300),
                        )
                        expect(await emissionsController.callStatic.getVotes(voter2.address), "Voter 2 votes after").to.eq(
                            simpleToExactAmount(1200),
                        )
                        await increaseTime(ONE_WEEK)

                        const nextEpochEmission = await nextRewardAmount(emissionsController)
                        const tx = await emissionsController.calculateRewards()

                        // Voter 1 has 300 of the 1500 votes (1/5)
                        const dial1 = nextEpochEmission.div(5)
                        // Voter 2 has 1200 of the 1500 votes (4/5)
                        const dial2 = nextEpochEmission.mul(4).div(5)
                        await expect(tx).to.emit(emissionsController, "PeriodRewards").withArgs([dial1, dial2, 0])

                        expect((await emissionsController.dials(0)).balance, "dial 1 balance after").to.eq(dial1)
                        expect((await emissionsController.dials(1)).balance, "dial 2 balance after").to.eq(dial2)
                        expect((await emissionsController.dials(2)).balance, "dial 3 balance after").to.eq(0)
                    })
                    it("Voter 2 halves voting power", async () => {
                        // Voter 2 halves votes from 600 to 300
                        await staking1.setVotes(voter2.address, simpleToExactAmount(300))
                        expect(await emissionsController.callStatic.getVotes(voter1.address), "Voter 1 votes after").to.eq(
                            simpleToExactAmount(300),
                        )
                        expect(await emissionsController.callStatic.getVotes(voter2.address), "Voter 2 votes after").to.eq(
                            simpleToExactAmount(300),
                        )
                        await increaseTime(ONE_WEEK)

                        const nextEpochEmission = await nextRewardAmount(emissionsController)
                        const tx = await emissionsController.calculateRewards()

                        // Voter 1 has 300 of the 600 votes (1/2)
                        const dial1 = nextEpochEmission.div(2)
                        // Voter 2 has 300 of the 600 votes (1/2)
                        const dial2 = nextEpochEmission.div(2)
                        await expect(tx).to.emit(emissionsController, "PeriodRewards").withArgs([dial1, dial2, 0])

                        expect((await emissionsController.dials(0)).balance, "dial 1 balance after").to.eq(dial1)
                        expect((await emissionsController.dials(1)).balance, "dial 2 balance after").to.eq(dial2)
                        expect((await emissionsController.dials(2)).balance, "dial 3 balance after").to.eq(0)
                    })
                    it("Voter 2 removes all voting power", async () => {
                        // Voter 2 cooldowns all stake which removes their voting power
                        await staking1.setVotes(voter2.address, simpleToExactAmount(0))
                        expect(await emissionsController.callStatic.getVotes(voter1.address), "Voter 1 votes after").to.eq(
                            simpleToExactAmount(300),
                        )
                        expect(await emissionsController.callStatic.getVotes(voter2.address), "Voter 2 votes after").to.eq(
                            simpleToExactAmount(0),
                        )
                        await increaseTime(ONE_WEEK)

                        const nextEpochEmission = await nextRewardAmount(emissionsController)
                        const tx = await emissionsController.calculateRewards()

                        // Voter 1 has 300 of the 300 votes
                        const dial1 = nextEpochEmission
                        await expect(tx).to.emit(emissionsController, "PeriodRewards").withArgs([dial1, 0, 0])

                        expect((await emissionsController.dials(0)).balance, "dial 1 balance after").to.eq(dial1)
                        expect((await emissionsController.dials(1)).balance, "dial 2 balance after").to.eq(0)
                        expect((await emissionsController.dials(2)).balance, "dial 3 balance after").to.eq(0)
                    })
                    it("Voter 2 delegates to Voter 1 who has set weights", async () => {
                        // Voter 2 delegates votes to Voter 1
                        await staking1.transferVotes(voter2.address, voter1.address, simpleToExactAmount(600))
                        expect(await emissionsController.callStatic.getVotes(voter1.address), "Voter 1 votes after").to.eq(
                            simpleToExactAmount(900),
                        )
                        expect(await emissionsController.callStatic.getVotes(voter2.address), "Voter 2 votes after").to.eq(
                            simpleToExactAmount(0),
                        )
                        await increaseTime(ONE_WEEK)

                        const nextEpochEmission = await nextRewardAmount(emissionsController)
                        const tx = await emissionsController.calculateRewards()

                        // Voter 1 has 900 of the 900 votes
                        const dial1 = nextEpochEmission
                        await expect(tx).to.emit(emissionsController, "PeriodRewards").withArgs([dial1, 0, 0])

                        expect((await emissionsController.dials(0)).balance, "dial 1 balance after").to.eq(dial1)
                        expect((await emissionsController.dials(1)).balance, "dial 2 balance after").to.eq(0)
                        expect((await emissionsController.dials(2)).balance, "dial 3 balance after").to.eq(0)
                    })
                    it("Voter 2 delegates to Voter 3 who has not set weights", async () => {
                        // Voter 2 delegates votes to Voter 3
                        await staking1.transferVotes(voter2.address, voter1.address, simpleToExactAmount(600))
                        expect(await emissionsController.callStatic.getVotes(voter1.address), "Voter 1 votes after").to.eq(
                            simpleToExactAmount(900),
                        )
                        expect(await emissionsController.callStatic.getVotes(voter2.address), "Voter 2 votes after").to.eq(
                            simpleToExactAmount(0),
                        )
                        await increaseTime(ONE_WEEK)

                        const nextEpochEmission = await nextRewardAmount(emissionsController)
                        const tx = await emissionsController.calculateRewards()

                        // Voter 1 has 300 of the 300 votes
                        const dial1 = nextEpochEmission
                        await expect(tx).to.emit(emissionsController, "PeriodRewards").withArgs([dial1, 0, 0])

                        expect((await emissionsController.dials(0)).balance, "dial 1 balance after").to.eq(dial1)
                        expect((await emissionsController.dials(1)).balance, "dial 2 balance after").to.eq(0)
                        expect((await emissionsController.dials(2)).balance, "dial 3 balance after").to.eq(0)
                    })
                })
            })
        })
        context("with fixed distribution dial", () => {
            let fixedDistributionAmount: BN
            let nextEpochEmission: BN
            let weightedDistributionAmount: BN
            beforeEach(async () => {
                // Add staking contract as a dial
                await emissionsController.connect(sa.governor.signer).addDial(staking1.address, 10, true)

                nextEpochEmission = await nextRewardAmount(emissionsController)
                fixedDistributionAmount = nextEpochEmission.div(10)
                weightedDistributionAmount = nextEpochEmission.sub(fixedDistributionAmount)
            })
            it("Only Voter 1 allocates 1% to dial 1", async () => {
                // Voter 1 gives 1% of their 300 votes to dial 1
                await emissionsController.connect(voter1.signer).setVoterDialWeights([
                    { dialId: 0, weight: 2 },
                    { dialId: 3, weight: 10 },
                ])
                await increaseTime(ONE_WEEK)

                const tx = await emissionsController.calculateRewards()

                await expect(tx)
                    .to.emit(emissionsController, "PeriodRewards")
                    .withArgs([weightedDistributionAmount, 0, 0, fixedDistributionAmount])

                expect((await emissionsController.dials(0)).balance, "dial 1 balance after").to.eq(weightedDistributionAmount)
                expect((await emissionsController.dials(1)).balance, "dial 2 balance after").to.eq(0)
                expect((await emissionsController.dials(2)).balance, "dial 3 balance after").to.eq(0)
                expect((await emissionsController.dials(3)).balance, "dial 4 balance after").to.eq(fixedDistributionAmount)
            })
            it("Voter 1 20/80 votes to dial 1 & 2, Voter 2 all votes to dial 4", async () => {
                // Voter 1 splits their 300 votes with 20% to dial 1 and 80% to dial 2
                await emissionsController.connect(voter1.signer).setVoterDialWeights([
                    { dialId: 0, weight: 40 },
                    { dialId: 1, weight: 160 },
                ])
                // Voter 2 gives all 600 votes to dial 3
                await emissionsController.connect(voter2.signer).setVoterDialWeights([{ dialId: 3, weight: 200 }])
                await increaseTime(ONE_WEEK)

                const tx = await emissionsController.calculateRewards()

                // Voter 1 20% of 300 votes
                const dial1 = weightedDistributionAmount.mul(20).div(100)
                // Voter 1 80% of 300 votes
                const dial2 = weightedDistributionAmount.mul(80).div(100)
                // Voter 2 600 votes
                await expect(tx).to.emit(emissionsController, "PeriodRewards").withArgs([dial1, dial2, 0, fixedDistributionAmount])

                expect((await emissionsController.dials(0)).balance, "dial 1 balance after").to.eq(dial1)
                expect((await emissionsController.dials(1)).balance, "dial 2 balance after").to.eq(dial2)
                expect((await emissionsController.dials(2)).balance, "dial 3 balance after").to.eq(0)
                expect((await emissionsController.dials(3)).balance, "dial 4 balance after").to.eq(fixedDistributionAmount)
            })
            it("Voter 1 and 2 all to dial 4 which is fixed", async () => {
                // Voter 1 splits their 300 votes with 20% to dial 1 and 80% to dial 2
                await emissionsController.connect(voter1.signer).setVoterDialWeights([{ dialId: 3, weight: 200 }])
                // Voter 2 gives all 600 votes to dial 3
                await emissionsController.connect(voter2.signer).setVoterDialWeights([{ dialId: 3, weight: 200 }])
                await increaseTime(ONE_WEEK)

                const tx = await emissionsController.calculateRewards()

                await expect(tx).to.emit(emissionsController, "PeriodRewards").withArgs([0, 0, 0, fixedDistributionAmount])

                expect((await emissionsController.dials(0)).balance, "dial 1 balance after").to.eq(0)
                expect((await emissionsController.dials(1)).balance, "dial 2 balance after").to.eq(0)
                expect((await emissionsController.dials(2)).balance, "dial 3 balance after").to.eq(0)
                expect((await emissionsController.dials(3)).balance, "dial 4 balance after").to.eq(fixedDistributionAmount)
            })
            it.skip("Fixed distributions > weekly emissions", async () => {
                const newDial = await new MockRewardsDistributionRecipient__factory(sa.default.signer).deploy(
                    rewardToken.address,
                    DEAD_ADDRESS,
                )
                await emissionsController.connect(sa.governor.signer).addDial(newDial.address, 0, true)

                // Voter 1 all 300 votes to dial 1
                await emissionsController.connect(voter1.signer).setVoterDialWeights([{ dialId: 0, weight: 200 }])
                // Voter 2 all 600 votes to dial 2
                await emissionsController.connect(voter2.signer).setVoterDialWeights([{ dialId: 1, weight: 200 }])
                await increaseTime(ONE_WEEK)

                const tx = emissionsController.calculateRewards()

                await expect(tx).to.revertedWith("staking amounts > weekly emission")
            })
        })
        // TODO after a dial has been disabled
        // TODO after a new dial was added that was not in previous distributions
        // TODO after a new staking contract was added that was not in previous distributions
    })
    describe("distributing rewards", () => {
        const voter1Staking1Votes = simpleToExactAmount(100)
        const voter1Staking2Votes = simpleToExactAmount(200)
        const voter2Staking1Votes = simpleToExactAmount(600)
        const voter3Staking1Votes = simpleToExactAmount(300)
        beforeEach(async () => {
            await deployEmissionsController()
            await staking1.setVotes(voter1.address, voter1Staking1Votes)
            await staking2.setVotes(voter1.address, voter1Staking2Votes)
            await staking1.setVotes(voter2.address, voter2Staking1Votes)
            await staking1.setVotes(voter3.address, voter3Staking1Votes)
            await increaseTime(ONE_WEEK.mul(2))
        })
        context("Fail to distribute rewards when", () => {
            it("when first dial id is invalid", async () => {
                const tx = emissionsController.distributeRewards([4])
                await expect(tx).to.revertedWith("Invalid dial id")
            })
            it("when middle dial id is invalid", async () => {
                const tx = emissionsController.distributeRewards([1, 4, 2])
                await expect(tx).to.revertedWith("Invalid dial id")
            })
            it("when last dial id is invalid", async () => {
                const tx = emissionsController.distributeRewards([0, 1, 2, 4])
                await expect(tx).to.revertedWith("Invalid dial id")
            })
        })
        context("No rewards", () => {
            beforeEach(async () => {
                // Dial's rewards balances
                expect((await emissionsController.dials(0)).balance, "dial 1 balance before").to.eq(0)
                expect((await emissionsController.dials(1)).balance, "dial 2 balance before").to.eq(0)
                expect((await emissionsController.dials(2)).balance, "dial 3 balance before").to.eq(0)
            })
            it("first dial only", async () => {
                const tx = await emissionsController.distributeRewards([0])

                await expect(tx).to.not.emit(emissionsController, "DistributedReward")

                expect((await emissionsController.dials(0)).balance, "dial 1 balance after").to.eq(0)
                expect((await emissionsController.dials(1)).balance, "dial 2 balance after").to.eq(0)
                expect((await emissionsController.dials(2)).balance, "dial 3 balance after").to.eq(0)
            })
            it("all dials", async () => {
                const tx = await emissionsController.distributeRewards([0, 1, 2])

                await expect(tx).to.not.emit(emissionsController, "DistributedReward")

                expect((await emissionsController.dials(0)).balance, "dial 1 balance after").to.eq(0)
                expect((await emissionsController.dials(1)).balance, "dial 2 balance after").to.eq(0)
                expect((await emissionsController.dials(2)).balance, "dial 3 balance after").to.eq(0)
            })
        })
        context("Rewards in each dial", () => {
            beforeEach(async () => {
                await rewardToken.approve(emissionsController.address, simpleToExactAmount(600))
                await emissionsController.donate([0, 1, 2], [simpleToExactAmount(100), simpleToExactAmount(200), simpleToExactAmount(300)])

                expect((await emissionsController.dials(0)).balance, "dial 1 balance before").to.eq(simpleToExactAmount(100))
                expect((await emissionsController.dials(1)).balance, "dial 2 balance before").to.eq(simpleToExactAmount(200))
                expect((await emissionsController.dials(2)).balance, "dial 3 balance before").to.eq(simpleToExactAmount(300))
            })
            it("no dials", async () => {
                const tx = await emissionsController.distributeRewards([])

                await expect(tx).to.not.emit(emissionsController, "DistributedReward")

                expect((await emissionsController.dials(0)).balance, "dial 1 balance after").to.eq(simpleToExactAmount(100))
                expect((await emissionsController.dials(1)).balance, "dial 2 balance after").to.eq(simpleToExactAmount(200))
                expect((await emissionsController.dials(2)).balance, "dial 3 balance after").to.eq(simpleToExactAmount(300))
            })
            it("first dial only", async () => {
                const tx = await emissionsController.distributeRewards([0])

                await expect(tx).to.emit(emissionsController, "DistributedReward").withArgs(0, simpleToExactAmount(100))

                expect((await emissionsController.dials(0)).balance, "dial 1 balance after").to.eq(0)
                expect((await emissionsController.dials(1)).balance, "dial 2 balance after").to.eq(simpleToExactAmount(200))
                expect((await emissionsController.dials(2)).balance, "dial 3 balance after").to.eq(simpleToExactAmount(300))
            })
            it("all dials ", async () => {
                const tx = await emissionsController.distributeRewards([0, 1, 2])

                await expect(tx).to.emit(emissionsController, "DistributedReward").withArgs(0, simpleToExactAmount(100))
                await expect(tx).to.emit(emissionsController, "DistributedReward").withArgs(1, simpleToExactAmount(200))
                await expect(tx).to.emit(emissionsController, "DistributedReward").withArgs(2, simpleToExactAmount(300))

                expect((await emissionsController.dials(0)).balance, "dial 1 balance after").to.eq(0)
                expect((await emissionsController.dials(1)).balance, "dial 2 balance after").to.eq(0)
                expect((await emissionsController.dials(2)).balance, "dial 3 balance after").to.eq(0)
            })
            it("all dials in reverse order", async () => {
                const tx = await emissionsController.distributeRewards([2, 1, 0])

                await expect(tx).to.emit(emissionsController, "DistributedReward").withArgs(0, simpleToExactAmount(100))
                await expect(tx).to.emit(emissionsController, "DistributedReward").withArgs(1, simpleToExactAmount(200))
                await expect(tx).to.emit(emissionsController, "DistributedReward").withArgs(2, simpleToExactAmount(300))

                expect((await emissionsController.dials(0)).balance, "dial 1 balance after").to.eq(0)
                expect((await emissionsController.dials(1)).balance, "dial 2 balance after").to.eq(0)
                expect((await emissionsController.dials(2)).balance, "dial 3 balance after").to.eq(0)
            })
            it("first and last dials", async () => {
                const tx = await emissionsController.distributeRewards([0, 2])

                await expect(tx).to.emit(emissionsController, "DistributedReward").withArgs(0, simpleToExactAmount(100))
                await expect(tx).to.emit(emissionsController, "DistributedReward").withArgs(2, simpleToExactAmount(300))

                expect((await emissionsController.dials(0)).balance, "dial 1 balance after").to.eq(0)
                expect((await emissionsController.dials(1)).balance, "dial 2 balance after").to.eq(simpleToExactAmount(200))
                expect((await emissionsController.dials(2)).balance, "dial 3 balance after").to.eq(0)
            })
        })
    })
    describe("Poke sources", () => {
        let currentTime: BN
        beforeEach(async () => {
            await deployEmissionsController()

            // Add 2 staking contracts to the existing 3 dials
            await emissionsController.connect(sa.governor.signer).addDial(staking1.address, 10, true)
            await emissionsController.connect(sa.governor.signer).addDial(staking2.address, 10, true)

            // increase 1 week so in the second launch week
            await increaseTime(ONE_WEEK)

            currentTime = await getTimestamp()
        })
        it("should poke voter 1 with no voting power", async () => {
            const tx = await emissionsController.pokeSources(voter1.address)
            await expect(tx).to.not.emit(emissionsController, "SourcesPoked")
        })
        it("should poke voter 1 with voting power but no preferences set", async () => {
            const voterPreferencesBefore = await emissionsController.voterPreferences(voter1.address)
            expect(voterPreferencesBefore.lastSourcePoke, "last poke time before").to.eq(0)
            expect(voterPreferencesBefore.votesCast, "votes cast before").to.eq(0)

            // Voter 1 has voting power in staking contracts 1 and 2
            await staking1.setVotes(voter1.address, simpleToExactAmount(50))
            await staking2.setVotes(voter1.address, simpleToExactAmount(70))

            const tx = await emissionsController.pokeSources(voter1.address)

            await expect(tx).to.not.emit(emissionsController, "SourcesPoked")

            const voterPreferencesAfter = await emissionsController.voterPreferences(voter1.address)
            expect(voterPreferencesAfter.lastSourcePoke, "last poke time after").to.eq(0)
            expect(voterPreferencesAfter.votesCast, "votes cast after").to.eq(0)
        })
        it("should poke voter 1 with voting power and weights set", async () => {
            const voterPreferencesBefore = await emissionsController.voterPreferences(voter1.address)
            expect(voterPreferencesBefore.lastSourcePoke, "last poke time before").to.eq(0)

            // Voter 1 has voting power in staking contracts 1 and 2
            await staking1.setVotes(voter1.address, simpleToExactAmount(30))
            await staking2.setVotes(voter1.address, simpleToExactAmount(70))
            await emissionsController.connect(voter1.signer).setVoterDialWeights([
                { dialId: 0, weight: 120 },
                { dialId: 3, weight: 80 },
            ])
            const currentEpochWeek = await currentWeekEpoch()
            const epochs = await emissionsController.epochs()
            expect(epochs.lastEpoch, "last epoch").to.eq(currentEpochWeek)
            expect(epochs.startEpoch, "start epoch").to.eq(currentEpochWeek)

            const tx = await emissionsController.pokeSources(voter1.address)

            await expect(tx).to.emit(emissionsController, "SourcesPoked").withArgs(voter1.address, 0)
            const voterPreferencesAfter = await emissionsController.voterPreferences(voter1.address)
            expect(voterPreferencesAfter.lastSourcePoke, "last poke time after").to.gt(currentTime)

            const dialVotes = await emissionsController.getEpochVotes(currentEpochWeek)
            expect(dialVotes, "number of dials").to.lengthOf(5)
            expect(dialVotes[0], "dial 1 votes").to.eq(simpleToExactAmount(60))
            expect(dialVotes[1], "dial 2 votes").to.eq(0)
            expect(dialVotes[2], "dial 3 votes").to.eq(0)
            expect(dialVotes[3], "dial 4 votes").to.eq(simpleToExactAmount(40))
            expect(dialVotes[4], "dial 5 votes").to.eq(0)
        })
        context("after a new staking contract added with voter 1 voting power", () => {
            const voter1Staking1VotingPower = simpleToExactAmount(1000)
            const voter1Staking2VotingPower = simpleToExactAmount(2000)
            const voter1Staking3VotingPower = simpleToExactAmount(6000)
            const voter2Staking1VotingPower = simpleToExactAmount(2222)
            let staking3: MockStakingContract
            beforeEach(async () => {
                // Voter 1 has voting power in staking contracts 1 and 2
                await staking1.setVotes(voter1.address, voter1Staking1VotingPower)
                await staking2.setVotes(voter1.address, voter1Staking2VotingPower)
                // Voter 2 only has voting power in the first staking contract
                await staking1.setVotes(voter2.address, voter2Staking1VotingPower)
                // Voter 1 splits their 300 votes with 60% to dial 1 and 40% to dial 2
                await emissionsController.connect(voter1.signer).setVoterDialWeights([
                    { dialId: 0, weight: 120 },
                    { dialId: 3, weight: 80 },
                ])
                // Voter 1 gets voting power in new staking contract
                staking3 = await new MockStakingContract__factory(sa.default.signer).deploy()
                await staking3.setVotes(voter1.address, voter1Staking3VotingPower)

                // New staking contract is added to emissions controller
                await emissionsController.connect(sa.governor.signer).addStakingContract(staking3.address)
                // New staking contract is hooked back to the emissions controller
                await staking3.setGovernanceHook(emissionsController.address)
            })
            it("should poke voter 1", async () => {
                const tx = await emissionsController.pokeSources(voter1.address)

                await expect(tx).to.emit(emissionsController, "SourcesPoked").withArgs(voter1.address, voter1Staking3VotingPower)

                const dialVotes = await emissionsController.getEpochVotes(await currentWeekEpoch())
                expect(dialVotes, "number of dials").to.lengthOf(5)
                expect(dialVotes[0], "dial 1 votes").to.eq(simpleToExactAmount(9000).mul(6).div(10))
                expect(dialVotes[1], "dial 2 votes").to.eq(0)
                expect(dialVotes[2], "dial 3 votes").to.eq(0)
                expect(dialVotes[3], "dial 4 votes").to.eq(simpleToExactAmount(9000).mul(4).div(10))
                expect(dialVotes[4], "dial 5 votes").to.eq(0)

                const preferencesAfter = await emissionsController.voterPreferences(voter1.address)
                expect(await preferencesAfter.lastSourcePoke, "lastSourcePoke after").to.gte(currentTime)
                expect(preferencesAfter.votesCast, "votes cast after").to.eq(simpleToExactAmount(9000))
            })
            it("should poke voter 2 with no preferences set", async () => {
                const tx = await emissionsController.pokeSources(voter2.address)

                await expect(tx).to.not.emit(emissionsController, "SourcesPoked")

                const dialVotes = await emissionsController.getEpochVotes(await currentWeekEpoch())
                expect(dialVotes, "number of dials").to.lengthOf(5)
                expect(dialVotes[0], "dial 1 votes").to.eq(simpleToExactAmount(3000).mul(6).div(10))
                expect(dialVotes[1], "dial 2 votes").to.eq(0)
                expect(dialVotes[2], "dial 3 votes").to.eq(0)
                expect(dialVotes[3], "dial 4 votes").to.eq(simpleToExactAmount(3000).mul(4).div(10))
                expect(dialVotes[4], "dial 5 votes").to.eq(0)

                const preferencesAfter = await emissionsController.voterPreferences(voter2.address)
                expect(await preferencesAfter.lastSourcePoke, "lastSourcePoke after").to.eq(0)
                expect(preferencesAfter.votesCast, "votes cast after").to.eq(0)
            })
        })
    })
    // TODO - setVoterDialWeights
    //          - read and update cached voting power
    describe("setting preferences", () => {
        before(async () => {
            await deployEmissionsController()

            // Add 2 staking contracts to the existing 3 dials
            await emissionsController.connect(sa.governor.signer).addDial(staking1.address, 10, true)
            await emissionsController.connect(sa.governor.signer).addDial(staking2.address, 10, true)
            // Add another 15 dials to make 20 dials
            for (let i = 0; i < 15; i += 1) {
                await emissionsController.connect(sa.governor.signer).addDial(Wallet.createRandom().address, 0, true)
            }
        })
        it("should set 15 preferences", async () => {
            // using 15 dials
            const preferences = [
                { dialId: 0, weight: 1 },
                { dialId: 1, weight: 2 },
                { dialId: 2, weight: 3 },
                { dialId: 3, weight: 4 },
                { dialId: 4, weight: 5 },
                { dialId: 5, weight: 6 },
                { dialId: 6, weight: 7 },
                { dialId: 7, weight: 8 },
                { dialId: 8, weight: 9 },
                { dialId: 9, weight: 10 },
                { dialId: 10, weight: 11 },
                { dialId: 11, weight: 12 },
                { dialId: 12, weight: 13 },
                { dialId: 13, weight: 14 },
                { dialId: 14, weight: 15 },
            ]
            const tx = await emissionsController.connect(voter1.signer).setVoterDialWeights(preferences)

            await expect(tx).to.emit(emissionsController, "PreferencesChanged")

            const receipt = await tx.wait()
            expect(receipt.events[0].args[0], "sender").to.eq(voter1.address)
            expect(receipt.events[0].args[1], "preferences length").to.lengthOf(15)
            expect(receipt.events[0].args[1][0].dialId, "first preference dial id").to.eq(preferences[0].dialId)
            expect(receipt.events[0].args[1][0].weight, "first preference weight").to.eq(preferences[0].weight)
            expect(receipt.events[0].args[1][14].dialId, "last preference dial id").to.eq(preferences[14].dialId)
            expect(receipt.events[0].args[1][14].weight, "last preference weight").to.eq(preferences[14].weight)

            const voterPreferencesAfter = await emissionsController.getVoterPreferences(voter1.address)
            expect(voterPreferencesAfter[0].dialId, "pos 1 dial id after").to.eq(preferences[0].dialId)
            expect(voterPreferencesAfter[0].weight, "pos 1 weight after").to.eq(preferences[0].weight)
            expect(voterPreferencesAfter[1].dialId, "pos 2 dial id after").to.eq(preferences[1].dialId)
            expect(voterPreferencesAfter[1].weight, "pos 2 weight after").to.eq(preferences[1].weight)
            expect(voterPreferencesAfter[14].dialId, "pos 15 dial id after").to.eq(preferences[14].dialId)
            expect(voterPreferencesAfter[14].weight, "pos 15 weight after").to.eq(preferences[14].weight)
            expect(voterPreferencesAfter[15].dialId, "pos 16 dial id after").to.eq(255)
            expect(voterPreferencesAfter[15].weight, "pos 16 weight after").to.eq(0)
        })
        it("should set 16 preferences", async () => {
            // using 16 dials
            const preferences = [
                { dialId: 0, weight: 1 },
                { dialId: 1, weight: 2 },
                { dialId: 2, weight: 3 },
                { dialId: 3, weight: 4 },
                { dialId: 4, weight: 5 },
                { dialId: 5, weight: 6 },
                { dialId: 6, weight: 7 },
                { dialId: 7, weight: 8 },
                { dialId: 8, weight: 9 },
                { dialId: 9, weight: 10 },
                { dialId: 10, weight: 11 },
                { dialId: 11, weight: 12 },
                { dialId: 12, weight: 13 },
                { dialId: 13, weight: 14 },
                { dialId: 14, weight: 15 },
                { dialId: 15, weight: 16 },
            ]
            const tx = await emissionsController.connect(voter1.signer).setVoterDialWeights(preferences)
            await expect(tx).to.emit(emissionsController, "PreferencesChanged")
            const receipt = await tx.wait()
            expect(receipt.events[0].args[0], "sender").to.eq(voter1.address)
            expect(receipt.events[0].args[1], "preferences length").to.lengthOf(16)
            expect(receipt.events[0].args[1][0].dialId, "first preference dial id").to.eq(preferences[0].dialId)
            expect(receipt.events[0].args[1][0].weight, "first preference weight").to.eq(preferences[0].weight)
            expect(receipt.events[0].args[1][15].dialId, "last preference dial id").to.eq(preferences[15].dialId)
            expect(receipt.events[0].args[1][15].weight, "last preference weight").to.eq(preferences[15].weight)

            const voterPreferencesAfter = await emissionsController.getVoterPreferences(voter1.address)
            expect(voterPreferencesAfter[0].dialId, "pos 1 dial id after").to.eq(preferences[0].dialId)
            expect(voterPreferencesAfter[0].weight, "pos 1 weight after").to.eq(preferences[0].weight)
            expect(voterPreferencesAfter[1].dialId, "pos 2 dial id after").to.eq(preferences[1].dialId)
            expect(voterPreferencesAfter[1].weight, "pos 2 weight after").to.eq(preferences[1].weight)
            expect(voterPreferencesAfter[14].dialId, "pos 15 dial id after").to.eq(preferences[14].dialId)
            expect(voterPreferencesAfter[14].weight, "pos 15 weight after").to.eq(preferences[14].weight)
            expect(voterPreferencesAfter[15].dialId, "pos 16 dial id after").to.eq(preferences[15].dialId)
            expect(voterPreferencesAfter[15].weight, "pos 16 weight after").to.eq(preferences[15].weight)
        })
        it("should set 100% on dial 20", async () => {
            const voterPreferencesBefore = await emissionsController.voterPreferences(voter2.address)
            expect(await voterPreferencesBefore.lastSourcePoke, "lastSourcePoke after").to.eq(0)
            // dial 20 has dial identifier 19
            const preferences = [{ dialId: 19, weight: 200 }]

            const tx = await emissionsController.connect(voter2.signer).setVoterDialWeights(preferences)

            await expect(tx).to.emit(emissionsController, "PreferencesChanged")

            const receipt = await tx.wait()
            expect(receipt.events[0].args[0], "sender").to.eq(voter2.address)
            expect(receipt.events[0].args[1], "preferences length").to.lengthOf(1)
            expect(receipt.events[0].args[1][0].dialId, "first preference dial id").to.eq(preferences[0].dialId)
            expect(receipt.events[0].args[1][0].weight, "first preference weight").to.eq(preferences[0].weight)

            const voterWeightsAfter = await emissionsController.getVoterPreferences(voter2.address)
            expect(voterWeightsAfter[0].dialId, "pos 1 dial id after").to.eq(preferences[0].dialId)
            expect(voterWeightsAfter[0].weight, "pos 1 weight after").to.eq(preferences[0].weight)
            expect(voterWeightsAfter[1].dialId, "pos 2 dial id after").to.eq(255)
            expect(voterWeightsAfter[1].weight, "pos 2 weight after").to.eq(0)
            expect(voterWeightsAfter[2].dialId, "pos 3 dial id after").to.eq(0)
            expect(voterWeightsAfter[2].weight, "pos 3 weight after").to.eq(0)

            const voterPreferencesAfter = await emissionsController.voterPreferences(voter2.address)
            expect(await voterPreferencesAfter.lastSourcePoke, "lastSourcePoke after").to.gt(0)
        })
        it("should override previous dial weights", async () => {
            const previousPreferences = [
                { dialId: 0, weight: 120 }, // 60%
                { dialId: 1, weight: 60 }, // 30%
                { dialId: 2, weight: 20 }, // 10%
            ]

            await emissionsController.connect(voter1.signer).setVoterDialWeights(previousPreferences)

            const voterPreferencesBefore = await emissionsController.getVoterPreferences(voter1.address)
            expect(voterPreferencesBefore[0].dialId, "pos 1 dial id before").to.eq(0)
            expect(voterPreferencesBefore[0].weight, "pos 1 weight before").to.eq(120)
            expect(voterPreferencesBefore[1].dialId, "pos 2 dial id before").to.eq(1)
            expect(voterPreferencesBefore[1].weight, "pos 2 weight before").to.eq(60)
            expect(voterPreferencesBefore[2].dialId, "pos 3 dial id before").to.eq(2)
            expect(voterPreferencesBefore[2].weight, "pos 3 weight before").to.eq(20)
            expect(voterPreferencesBefore[3].dialId, "pos 4 dial id before").to.eq(255)
            expect(voterPreferencesBefore[3].weight, "pos 4 weight before").to.eq(0)
            expect(voterPreferencesBefore[4].dialId, "pos 5 dial id before").to.eq(0)
            expect(voterPreferencesBefore[4].weight, "pos 5 weight before").to.eq(0)
            expect(voterPreferencesBefore[15].dialId, "pos 16 dial id before").to.eq(0)
            expect(voterPreferencesBefore[15].weight, "pos 16 weight before").to.eq(0)

            const newPreferences = [
                { dialId: 1, weight: 60 }, // 30%
                { dialId: 2, weight: 20 }, // 10%
                { dialId: 5, weight: 30 }, // 15%
                { dialId: 19, weight: 70 }, // 35%
            ]

            await emissionsController.connect(voter1.signer).setVoterDialWeights(newPreferences)

            const voterPreferencesAfter = await emissionsController.getVoterPreferences(voter1.address)
            expect(voterPreferencesAfter[0].dialId, "pos 1 dial id after").to.eq(1)
            expect(voterPreferencesAfter[0].weight, "pos 1 weight after").to.eq(60)
            expect(voterPreferencesAfter[1].dialId, "pos 2 dial id after").to.eq(2)
            expect(voterPreferencesAfter[1].weight, "pos 2 weight after").to.eq(20)
            expect(voterPreferencesAfter[2].dialId, "pos 3 dial id after").to.eq(5)
            expect(voterPreferencesAfter[2].weight, "pos 3 weight after").to.eq(30)
            expect(voterPreferencesAfter[3].dialId, "pos 4 dial id after").to.eq(19)
            expect(voterPreferencesAfter[3].weight, "pos 4 weight after").to.eq(70)
            expect(voterPreferencesAfter[4].dialId, "pos 5 dial id after").to.eq(255)
            expect(voterPreferencesAfter[4].weight, "pos 5 weight after").to.eq(0)
            expect(voterPreferencesBefore[5].dialId, "pos 6 dial id after").to.eq(0)
            expect(voterPreferencesBefore[5].weight, "pos 6 weight after").to.eq(0)
            expect(voterPreferencesBefore[15].dialId, "pos 16 dial id after").to.eq(0)
            expect(voterPreferencesBefore[15].weight, "pos 16 weight after").to.eq(0)
        })
        describe("should fail when", () => {
            it("weights > 100% to a single dial", async () => {
                // Voter 1 gives 100.01% to dial 1
                const tx = emissionsController.connect(voter1.signer).setVoterDialWeights([{ dialId: 0, weight: 201 }])
                await expect(tx).to.revertedWith("Imbalanced weights")
            })
            it("weights > 100% across multiple dials", async () => {
                // Voter 1 gives 90% to dial 1 and 10.01% to dial 2
                const tx = emissionsController.connect(voter1.signer).setVoterDialWeights([
                    { dialId: 0, weight: 180 }, // 90%
                    { dialId: 1, weight: 21 }, // 10.5%
                ])
                await expect(tx).to.revertedWith("Imbalanced weights")
            })
            it("invalid dial id", async () => {
                const tx = emissionsController.connect(voter1.signer).setVoterDialWeights([{ dialId: 20, weight: 200 }])
                await expect(tx).to.revertedWith("Invalid dial id")
            })
            it("0% weight", async () => {
                const tx = emissionsController.connect(voter1.signer).setVoterDialWeights([
                    { dialId: 1, weight: 100 }, // 50%
                    { dialId: 18, weight: 0 },
                ])
                await expect(tx).to.revertedWith("Must give a dial some weight")
            })
            it("setting 17 preferences", async () => {
                // using 17 dials with 5% (10/2) each
                const tx = emissionsController.connect(voter1.signer).setVoterDialWeights([
                    { dialId: 0, weight: 10 },
                    { dialId: 1, weight: 10 },
                    { dialId: 2, weight: 10 },
                    { dialId: 3, weight: 10 },
                    { dialId: 4, weight: 10 },
                    { dialId: 5, weight: 10 },
                    { dialId: 6, weight: 10 },
                    { dialId: 7, weight: 10 },
                    { dialId: 8, weight: 10 },
                    { dialId: 9, weight: 10 },
                    { dialId: 10, weight: 10 },
                    { dialId: 11, weight: 10 },
                    { dialId: 12, weight: 10 },
                    { dialId: 13, weight: 10 },
                    { dialId: 14, weight: 10 },
                    { dialId: 15, weight: 10 },
                    { dialId: 16, weight: 10 },
                ])
                await expect(tx).to.revertedWith("Max of 16 preferences")
            })
        })
    })
    describe("staking contract hook", () => {
        const amount = simpleToExactAmount(100)
        let currentTime: BN
        let voter1PreferencesBefore: { votesCast: BN; lastSourcePoke: number }
        beforeEach(async () => {
            await deployEmissionsController()

            await staking1.setVotes(voter1.address, simpleToExactAmount(100))
            await staking1.setVotes(voter2.address, simpleToExactAmount(200))

            const preferencesBefore = await emissionsController.voterPreferences(voter1.address)
            expect(await preferencesBefore.lastSourcePoke, "lastSourcePoke before").to.eq(0)

            await emissionsController.connect(voter1.signer).setVoterDialWeights([
                { dialId: 2, weight: 120 }, // 60%
                { dialId: 1, weight: 60 }, // 30%
                { dialId: 0, weight: 20 }, // 10%
            ])
            voter1PreferencesBefore = await emissionsController.voterPreferences(voter1.address)
        })
        context("in first launch week", () => {
            beforeEach(async () => {
                currentTime = await getTimestamp()
            })
            it("should increase voter 1's voting power", async () => {
                const preferencesBefore = await emissionsController.voterPreferences(voter1.address)
                expect(await preferencesBefore.lastSourcePoke, "lastSourcePoke before").to.gt(0)

                // Voter 1's voting power is tripled from 100 to 300 which is a 200 increase
                const tx = await staking1.setVotes(voter1.address, simpleToExactAmount(300))

                await expect(tx)
                    .to.emit(emissionsController, "VotesCast")
                    .withArgs(staking1.address, ZERO_ADDRESS, voter1.address, simpleToExactAmount(200))

                // Is the next epoch as we are still in the first week of the launch
                const dialVotes = await emissionsController.getEpochVotes(nextEpoch)
                expect(dialVotes, "number of dials").to.lengthOf(3)
                expect(dialVotes[0], "dial 1 votes").to.eq(simpleToExactAmount(300).mul(1).div(10))
                expect(dialVotes[1], "dial 2 votes").to.eq(simpleToExactAmount(300).mul(3).div(10))
                expect(dialVotes[2], "dial 3 votes").to.eq(simpleToExactAmount(300).mul(6).div(10))

                const preferencesAfter = await emissionsController.voterPreferences(voter1.address)
                expect(await preferencesAfter.lastSourcePoke, "lastSourcePoke after").to.eq(voter1PreferencesBefore.lastSourcePoke)
                expect(preferencesAfter.votesCast, "votes cast after").to.eq(simpleToExactAmount(300))
            })
            it("should set voter 2's preferences", async () => {
                const tx = await emissionsController.connect(voter2.signer).setVoterDialWeights([
                    { dialId: 1, weight: 180 }, // 90%
                ])

                await expect(tx).to.emit(emissionsController, "PreferencesChanged")
                const receipt = await tx.wait()
                expect(receipt.events[0].args[0], "sender").to.eq(voter2.address)
                expect(receipt.events[0].args[1], "preferences length").to.lengthOf(1)
                expect(receipt.events[0].args[1][0].dialId, "first preference dial id").to.eq(1)
                expect(receipt.events[0].args[1][0].weight, "first preference weight").to.eq(180)

                const dialVotes = await emissionsController.getEpochVotes(nextEpoch)
                expect(dialVotes, "number of dials").to.lengthOf(3)
                expect(dialVotes[0], "dial 1 votes").to.eq(simpleToExactAmount(100).mul(1).div(10))
                expect(dialVotes[1], "dial 2 votes").to.eq(
                    simpleToExactAmount(100).mul(3).div(10).add(simpleToExactAmount(200).mul(9).div(10)),
                )
                expect(dialVotes[2], "dial 3 votes").to.eq(simpleToExactAmount(100).mul(6).div(10))

                const preferences = await emissionsController.voterPreferences(voter2.address)
                expect(await preferences.lastSourcePoke, "lastSourcePoke after").to.gte(currentTime)
                expect(preferences.votesCast, "votes cast after").to.eq(simpleToExactAmount(200))
            })
            it("should increase voter 3's voting power who doesn't have preferences", async () => {
                // Voter 3's voting power is increased from 0 to 1000 which is a 1000 increase
                const tx = await staking1.setVotes(voter3.address, simpleToExactAmount(1000))

                await expect(tx).to.not.emit(emissionsController, "VotesCast")

                const dialVotes = await emissionsController.getEpochVotes(nextEpoch)
                expect(dialVotes, "number of dials").to.lengthOf(3)
                expect(dialVotes[0], "dial 1 votes").to.eq(simpleToExactAmount(100).mul(1).div(10))
                expect(dialVotes[1], "dial 2 votes").to.eq(simpleToExactAmount(100).mul(3).div(10))
                expect(dialVotes[2], "dial 3 votes").to.eq(simpleToExactAmount(100).mul(6).div(10))

                const preferences = await emissionsController.voterPreferences(voter3.address)
                expect(await preferences.lastSourcePoke, "lastSourcePoke after").to.eq(0)
                expect(preferences.votesCast, "votes cast after").to.eq(0)
            })
        })
        context("in second launch week", () => {
            beforeEach(async () => {
                // Move to the second launch week
                await increaseTime(ONE_WEEK)

                currentTime = await getTimestamp()
            })
            it("should increase voter 1's voting power", async () => {
                // Voter 1's voting power is increased from 100 to 500 which is a 400 increase
                const tx = await staking1.setVotes(voter1.address, simpleToExactAmount(500))

                await expect(tx)
                    .to.emit(emissionsController, "VotesCast")
                    .withArgs(staking1.address, ZERO_ADDRESS, voter1.address, simpleToExactAmount(400))

                const dialVotes = await emissionsController.getEpochVotes(nextEpoch)
                expect(dialVotes, "number of dials").to.lengthOf(3)
                expect(dialVotes[0], "dial 1 votes").to.eq(simpleToExactAmount(500).mul(1).div(10))
                expect(dialVotes[1], "dial 2 votes").to.eq(simpleToExactAmount(500).mul(3).div(10))
                expect(dialVotes[2], "dial 3 votes").to.eq(simpleToExactAmount(500).mul(6).div(10))

                const preferencesAfter = await emissionsController.voterPreferences(voter1.address)
                expect(await preferencesAfter.lastSourcePoke, "lastSourcePoke after").to.gte(voter1PreferencesBefore.lastSourcePoke)
                expect(preferencesAfter.votesCast, "votes cast after").to.eq(simpleToExactAmount(500))
            })
            it("should decrease voter 1's voting power", async () => {
                // Voter 1's voting power is decreased from 100 to 10 which is a 90 decrease
                const tx = await staking1.setVotes(voter1.address, simpleToExactAmount(10))

                await expect(tx)
                    .to.emit(emissionsController, "VotesCast")
                    .withArgs(staking1.address, voter1.address, ZERO_ADDRESS, simpleToExactAmount(90))

                const dialVotes = await emissionsController.getEpochVotes(nextEpoch)
                expect(dialVotes, "number of dials").to.lengthOf(3)
                expect(dialVotes[0], "dial 1 votes").to.eq(simpleToExactAmount(10).mul(1).div(10))
                expect(dialVotes[1], "dial 2 votes").to.eq(simpleToExactAmount(10).mul(3).div(10))
                expect(dialVotes[2], "dial 3 votes").to.eq(simpleToExactAmount(10).mul(6).div(10))

                const preferencesAfter = await emissionsController.voterPreferences(voter1.address)
                expect(await preferencesAfter.lastSourcePoke, "lastSourcePoke after").to.eq(voter1PreferencesBefore.lastSourcePoke)
                expect(preferencesAfter.votesCast, "votes cast after").to.eq(simpleToExactAmount(10))
            })
            it("should set voter 2's preferences", async () => {
                const tx = await emissionsController.connect(voter2.signer).setVoterDialWeights([
                    { dialId: 1, weight: 180 }, // 90%
                ])

                await expect(tx).to.emit(emissionsController, "PreferencesChanged")
                const receipt = await tx.wait()
                expect(receipt.events[0].args[0], "sender").to.eq(voter2.address)
                expect(receipt.events[0].args[1], "preferences length").to.lengthOf(1)
                expect(receipt.events[0].args[1][0].dialId, "first preference dial id").to.eq(1)
                expect(receipt.events[0].args[1][0].weight, "first preference weight").to.eq(180)

                const dialVotes = await emissionsController.getEpochVotes(nextEpoch)
                expect(dialVotes, "number of dials").to.lengthOf(3)
                expect(dialVotes[0], "dial 1 votes").to.eq(simpleToExactAmount(100).mul(1).div(10))
                expect(dialVotes[1], "dial 2 votes").to.eq(
                    simpleToExactAmount(100).mul(3).div(10).add(simpleToExactAmount(200).mul(9).div(10)),
                )
                expect(dialVotes[2], "dial 3 votes").to.eq(simpleToExactAmount(100).mul(6).div(10))

                const preferencesAfter = await emissionsController.voterPreferences(voter2.address)
                expect(await preferencesAfter.lastSourcePoke, "lastSourcePoke after").to.gte(currentTime)
                expect(preferencesAfter.votesCast, "votes cast after").to.eq(simpleToExactAmount(200))
            })
            it("should increase voter 2's voting power after setting preferences", async () => {
                await emissionsController.connect(voter2.signer).setVoterDialWeights([
                    { dialId: 1, weight: 180 }, // 90%
                ])

                // Voter 2's voting power is increased from 200 to 300 which is a 100 increase
                const tx = await staking1.setVotes(voter2.address, simpleToExactAmount(300))

                await expect(tx)
                    .to.emit(emissionsController, "VotesCast")
                    .withArgs(staking1.address, ZERO_ADDRESS, voter2.address, simpleToExactAmount(100))

                const dialVotes = await emissionsController.getEpochVotes(nextEpoch)
                expect(dialVotes, "number of dials").to.lengthOf(3)
                expect(dialVotes[0], "dial 1 votes").to.eq(simpleToExactAmount(100).mul(1).div(10))
                expect(dialVotes[1], "dial 2 votes").to.eq(
                    simpleToExactAmount(100).mul(3).div(10).add(simpleToExactAmount(300).mul(9).div(10)),
                )
                expect(dialVotes[2], "dial 3 votes").to.eq(simpleToExactAmount(100).mul(6).div(10))

                const preferencesAfter = await emissionsController.voterPreferences(voter2.address)
                expect(await preferencesAfter.lastSourcePoke, "lastSourcePoke after").to.gte(currentTime)
                expect(preferencesAfter.votesCast, "votes cast after").to.eq(simpleToExactAmount(300))
            })
            it("should increase voter 3's voting power who doesn't have preferences", async () => {
                // Voter 3's voting power is increased from 0 to 1000 which is a 1000 increase
                const tx = await staking1.setVotes(voter3.address, simpleToExactAmount(1000))

                await expect(tx).to.not.emit(emissionsController, "VotesCast")

                const dialVotes = await emissionsController.getEpochVotes(nextEpoch)
                expect(dialVotes, "number of dials").to.lengthOf(3)
                expect(dialVotes[0], "dial 1 votes").to.eq(simpleToExactAmount(100).mul(1).div(10))
                expect(dialVotes[1], "dial 2 votes").to.eq(simpleToExactAmount(100).mul(3).div(10))
                expect(dialVotes[2], "dial 3 votes").to.eq(simpleToExactAmount(100).mul(6).div(10))

                const preferencesAfter = await emissionsController.voterPreferences(voter3.address)
                expect(await preferencesAfter.lastSourcePoke, "lastSourcePoke after").to.eq(0)
                expect(preferencesAfter.votesCast, "votes cast after").to.eq(0)
            })
        })
        context("should fail when", () => {
            it("called by default account", async () => {
                const tx = emissionsController.moveVotingPowerHook(voter1.address, voter2.address, amount)
                await expect(tx).to.revertedWith("Caller must be staking contract")
            })
            it("called by governor", async () => {
                const tx = emissionsController.connect(sa.governor.signer).moveVotingPowerHook(voter1.address, voter2.address, amount)
                await expect(tx).to.revertedWith("Caller must be staking contract")
            })
        })
        context("after a new staking contract added with voter 1's voting power", () => {
            const voter1Staking1VotingPower = simpleToExactAmount(1000)
            const voter1Staking2VotingPower = simpleToExactAmount(2000)
            const voter1Staking3VotingPower = simpleToExactAmount(6000)
            const voter2Staking3VotingPower = simpleToExactAmount(2300)
            let staking3: MockStakingContract
            beforeEach(async () => {
                // Voter 1 has voting power in staking contracts 1 and 2
                await staking1.setVotes(voter1.address, voter1Staking1VotingPower)
                await staking2.setVotes(voter1.address, voter1Staking2VotingPower)
                // Voter 1 splits their 3000 votes with 60% to dial 1 and 40% to dial 3
                await emissionsController.connect(voter1.signer).setVoterDialWeights([
                    { dialId: 0, weight: 120 }, // 60%
                    { dialId: 2, weight: 80 }, // 40%
                ])
                // Voter 1 and 2 get voting power in new staking contract
                staking3 = await new MockStakingContract__factory(sa.default.signer).deploy()
                await staking3.setVotes(voter1.address, voter1Staking3VotingPower)
                await staking3.setVotes(voter2.address, voter2Staking3VotingPower)

                // New staking contract is added to emissions controller
                await emissionsController.connect(sa.governor.signer).addStakingContract(staking3.address)
                // New staking contract is hooked back to the emissions controller
                await staking3.setGovernanceHook(emissionsController.address)

                currentTime = await getTimestamp()
            })
            it("should poke when voter 1 increases voting power in new staking contract", async () => {
                // Voter 1's voting power is tripled
                const tx = staking3.setVotes(voter1.address, voter1Staking3VotingPower.mul(3))

                await expect(tx).to.emit(emissionsController, "SourcesPoked").withArgs(voter1.address, voter1Staking3VotingPower.mul(3))

                const dialVotes = await emissionsController.getEpochVotes(nextEpoch)
                expect(dialVotes, "number of dials").to.lengthOf(3)
                expect(dialVotes[0], "dial 1 votes").to.eq(simpleToExactAmount(21000).mul(6).div(10))
                expect(dialVotes[1], "dial 2 votes").to.eq(0)
                expect(dialVotes[2], "dial 3 votes").to.eq(simpleToExactAmount(21000).mul(4).div(10))

                const preferences = await emissionsController.voterPreferences(voter1.address)
                expect(await preferences.lastSourcePoke, "lastSourcePoke after").to.gte(currentTime)
                expect(preferences.votesCast, "votes cast after").to.eq(simpleToExactAmount(21000))
            })
            it("should poke when voter 1 removes voting power from new staking contract", async () => {
                // Voter 1's voting power is tripled
                const tx = staking3.setVotes(voter1.address, 0)

                await expect(tx).to.emit(emissionsController, "SourcesPoked").withArgs(voter1.address, 0)

                const dialVotes = await emissionsController.getEpochVotes(nextEpoch)
                expect(dialVotes, "number of dials").to.lengthOf(3)
                expect(dialVotes[0], "dial 1 votes").to.eq(simpleToExactAmount(3000).mul(6).div(10))
                expect(dialVotes[1], "dial 2 votes").to.eq(0)
                expect(dialVotes[2], "dial 3 votes").to.eq(simpleToExactAmount(3000).mul(4).div(10))

                const preferences = await emissionsController.voterPreferences(voter1.address)
                expect(await preferences.lastSourcePoke, "lastSourcePoke after").to.gte(currentTime)
                expect(preferences.votesCast, "votes cast after").to.eq(simpleToExactAmount(3000))
            })
            it("should add voter 2's preferences", async () => {
                const tx = await emissionsController.connect(voter2.signer).setVoterDialWeights([
                    { dialId: 1, weight: 200 }, // 100%
                ])

                await expect(tx).to.emit(emissionsController, "PreferencesChanged")
                const receipt = await tx.wait()
                expect(receipt.events[0].args[0], "sender").to.eq(voter2.address)
                expect(receipt.events[0].args[1], "preferences length").to.lengthOf(1)
                expect(receipt.events[0].args[1][0].dialId, "first preference dial id").to.eq(1)
                expect(receipt.events[0].args[1][0].weight, "first preference weight").to.eq(200)

                const dialVotes = await emissionsController.getEpochVotes(nextEpoch)
                expect(dialVotes, "number of dials").to.lengthOf(3)
                expect(dialVotes[0], "dial 1 votes").to.eq(simpleToExactAmount(3000).mul(6).div(10))
                // Adding 2300 in third staking contract to 200 already in first staking contract
                expect(dialVotes[1], "dial 2 votes").to.eq(simpleToExactAmount(2300 + 200))
                expect(dialVotes[2], "dial 3 votes").to.eq(simpleToExactAmount(3000).mul(4).div(10))

                const preferences = await emissionsController.voterPreferences(voter2.address)
                expect(await preferences.lastSourcePoke, "lastSourcePoke after").to.gte(currentTime)
                expect(preferences.votesCast, "votes cast after").to.eq(simpleToExactAmount(2300 + 200))
            })
            it("should do nothing when voter 3 adds voting power to new staking contract", async () => {
                // Voter 3 add voting power
                const tx = staking3.setVotes(voter3.address, simpleToExactAmount(4000))

                await expect(tx).to.not.emit(emissionsController, "SourcesPoked")
                await expect(tx).to.not.emit(emissionsController, "VotesCast")

                const dialVotes = await emissionsController.getEpochVotes(nextEpoch)
                expect(dialVotes, "number of dials").to.lengthOf(3)
                expect(dialVotes[0], "dial 1 votes").to.eq(simpleToExactAmount(3000).mul(6).div(10))
                expect(dialVotes[1], "dial 2 votes").to.eq(0)
                expect(dialVotes[2], "dial 3 votes").to.eq(simpleToExactAmount(3000).mul(4).div(10))

                const preferences = await emissionsController.voterPreferences(voter3.address)
                expect(await preferences.lastSourcePoke, "lastSourcePoke after").to.eq(0)
                expect(preferences.votesCast, "votes cast after").to.eq(0)
            })
        })
    })
})<|MERGE_RESOLUTION|>--- conflicted
+++ resolved
@@ -40,9 +40,12 @@
  * Expectations for the last vote casted by the Dial
  *
  * @param {VoteHistoryExpectation} {dialId, votesNo, lastVote, lastEpoch}
- * @return {votesHistory} 
+ * @return {votesHistory}
  */
-const expectDialVotesHistoryForDial = async (emissionsController: EmissionsController, { dialId, votesNo, lastVote, lastEpoch }: VoteHistoryExpectation) => {
+const expectDialVotesHistoryForDial = async (
+    emissionsController: EmissionsController,
+    { dialId, votesNo, lastVote, lastEpoch }: VoteHistoryExpectation,
+) => {
     const votesHistory = await emissionsController.getDialVoteHistory(dialId)
     // Expectations for the last vote
     expect(votesHistory, "voteHistory").length(votesNo)
@@ -50,21 +53,32 @@
     expect(votesHistory[votesHistory.length - 1][1], "epoch").to.eq(lastEpoch)
     return votesHistory[votesHistory.length - 1]
 }
-const expectDialVotesHistoryForDials = async (emissionsController: EmissionsController, votesHistoryExpectations: Array<VoteHistoryExpectation> = []) => {
-    const expectations = Promise.all(votesHistoryExpectations.map(
-        (voteHistory) =>
+const expectDialVotesHistoryForDials = async (
+    emissionsController: EmissionsController,
+    votesHistoryExpectations: Array<VoteHistoryExpectation> = [],
+) => {
+    const expectations = Promise.all(
+        votesHistoryExpectations.map((voteHistory) =>
             expectDialVotesHistoryForDial(emissionsController, {
                 ...voteHistory,
-                lastVote: voteHistory.lastVote > 0 ? simpleToExactAmount(voteHistory.lastVote) : voteHistory.lastVote
-            })
-    ))
-    return await expectations;
+                lastVote: voteHistory.lastVote > 0 ? simpleToExactAmount(voteHistory.lastVote) : voteHistory.lastVote,
+            }),
+        ),
+    )
+    return await expectations
 }
-const expectDialVotesHistoryWithoutChangeOnWeights = async (emissionsController: EmissionsController, votesHistoryExpectations: Array<VoteHistoryExpectation> = []) =>
-    expectDialVotesHistoryForDials(emissionsController, votesHistoryExpectations.map(
-        (voteHistory) => ({ ...voteHistory, votesNo: voteHistory.votesNo + 1, lastEpoch: voteHistory.lastEpoch + 1 }))
+const expectDialVotesHistoryWithoutChangeOnWeights = async (
+    emissionsController: EmissionsController,
+    votesHistoryExpectations: Array<VoteHistoryExpectation> = [],
+) =>
+    expectDialVotesHistoryForDials(
+        emissionsController,
+        votesHistoryExpectations.map((voteHistory) => ({
+            ...voteHistory,
+            votesNo: voteHistory.votesNo + 1,
+            lastEpoch: voteHistory.lastEpoch + 1,
+        })),
     )
-
 
 /**
  * Mocks EmissionsController.topLineEmission function.
@@ -150,11 +164,10 @@
     const totalRewards = simpleToExactAmount(29400963)
     /**
      * Deploys the emission controller, staking contracts, dials and transfers MTA to the Emission Controller contract.
-     * 
+     *
      * @return {Promise}  {Promise<void>}
      */
     const deployEmissionsController = async (): Promise<void> => {
-
         // staking contracts
         staking1 = await new MockStakingContract__factory(sa.default.signer).deploy()
         staking2 = await new MockStakingContract__factory(sa.default.signer).deploy()
@@ -316,28 +329,24 @@
                 await expect(tx).to.revertedWith("Staking contract address is zero")
             })
             it("second staking contract is zero", async () => {
-                const recipients = dials.map(d => d.address)
+                const recipients = dials.map((d) => d.address)
                 const tx = emissionsController.initialize(recipients, [0, 0, 0], [true, true, false], [staking1.address, ZERO_ADDRESS])
                 await expect(tx).to.revertedWith("Staking contract address is zero")
             })
-
         })
     })
     describe("calling view functions", () => {
-<<<<<<< HEAD
-=======
         // TODO - `getVotes`
         // TODO - `getDialVoteHistory`
         // TODO - `getEpochVotes`
         // TODO - `getVoterPreferences`
 
->>>>>>> e1e3b26d
         describe("fetch weekly emissions", () => {
             let startEpoch
             let expectTopLineEmissions
             before(async () => {
                 await deployEmissionsController()
-                    ;[startEpoch] = await emissionsController.epochs()
+                ;[startEpoch] = await emissionsController.epochs()
                 expectTopLineEmissions = expectTopLineEmissionForEpoch(emissionsController, startEpoch)
             })
             it("fails fetching an smaller epoch than deployed time", async () => {
@@ -352,7 +361,7 @@
                 expectTopLineEmissions(1) // ~= 165,461,725,488,656,000
             })
             it("fetches week 8 - Two months", async () => {
-                expectTopLineEmissions(8)// ~= 161,787,972,249,455,000
+                expectTopLineEmissions(8) // ~= 161,787,972,249,455,000
             })
             it("fetches week 100 - one year eleven months", async () => {
                 expectTopLineEmissions(100) // ~= 123,842,023,609,600,000
@@ -376,18 +385,17 @@
             let startEpoch
             before(async () => {
                 await deployEmissionsController()
-                    ;[startEpoch] = await emissionsController.epochs()
+                ;[startEpoch] = await emissionsController.epochs()
             })
             it("gets initial dials vote history ", async () => {
-                [...Array(INITIAL_DIALS_NO).keys()].forEach(async (dialId) => {
+                ;[...Array(INITIAL_DIALS_NO).keys()].forEach(async (dialId) => {
                     const voteHistory = await emissionsController.getDialVoteHistory(dialId)
-                    const [[votes, epoch]] = voteHistory;
+                    const [[votes, epoch]] = voteHistory
                     expect(voteHistory, "voteHistory").length(1)
                     expect(votes, "votes").to.eq(0)
                     // Starting epoch is one week ahead of deployment, EmissionController.initialize
                     expect(epoch, "epoch").to.eq(startEpoch)
                 })
-
             })
         })
     })
@@ -499,7 +507,7 @@
                 await expect(tx2).to.emit(emissionsController, "PeriodRewards").withArgs([0, adjustedDial2, adjustedDial3])
             })
             it("Governor reenables dial", async () => {
-                const dialId = 0;
+                const dialId = 0
                 await emissionsController.connect(sa.governor.signer).updateDial(dialId, true)
 
                 await increaseTime(ONE_WEEK)
@@ -681,7 +689,7 @@
     //          - cap not met (< maxVotes)
     //          - total distribution equal
     describe("calculating rewards", () => {
-        const VOTERS = { "1": { votes: 300 }, "2": { votes: 600 }, "3": { votes: 300 } };
+        const VOTERS = { "1": { votes: 300 }, "2": { votes: 600 }, "3": { votes: 300 } }
         const voter1Staking1Votes = simpleToExactAmount(VOTERS["1"].votes / 3)
         const voter1Staking2Votes = simpleToExactAmount((VOTERS["1"].votes / 3) * 2)
         const voter2Staking1Votes = simpleToExactAmount(VOTERS["2"].votes)
@@ -709,7 +717,7 @@
             const [startEpoch, lastEpochBefore] = await emissionsController.epochs()
             await increaseTime(ONE_WEEK)
 
-            // Expect initial vote with no weight 
+            // Expect initial vote with no weight
             await expectDialVotesHistoryForDial(emissionsController, { dialId: 0, votesNo: 1, lastVote: 0, lastEpoch: startEpoch })
 
             const tx = await emissionsController.calculateRewards()
@@ -718,15 +726,13 @@
 
             const [, lastEpochMid] = await emissionsController.epochs()
             expect(lastEpochMid, "last epoch after").to.eq(lastEpochBefore + 1)
-            
+
             // Should increase the vote history after calculateRewards, no weight
-            await expectDialVotesHistoryForDial(emissionsController,{dialId: 0, votesNo: 2, lastVote: 0, lastEpoch: lastEpochBefore + 1})
+            await expectDialVotesHistoryForDial(emissionsController, { dialId: 0, votesNo: 2, lastVote: 0, lastEpoch: lastEpochBefore + 1 })
 
             expect((await emissionsController.dials(0)).balance, "dial 1 balance after").to.eq(0)
             expect((await emissionsController.dials(1)).balance, "dial 2 balance after").to.eq(0)
             expect((await emissionsController.dials(2)).balance, "dial 3 balance after").to.eq(0)
-
-
         })
         it("fails after not waiting a week", async () => {
             await increaseTime(ONE_WEEK)
@@ -741,12 +747,12 @@
                 let lastEpochBefore: number
                 let startEpoch: number
                 beforeEach(async () => {
-                    ;[startEpoch, lastEpochBefore] = await emissionsController.epochs();
-                    
+                    ;[startEpoch, lastEpochBefore] = await emissionsController.epochs()
+
                     // Expects initial vote history with no weight
-                    [...Array(INITIAL_DIALS_NO).keys()].forEach(
-                        async (dialId) => expectDialVotesHistoryForDial(emissionsController, { dialId, votesNo: 1, lastVote: 0, lastEpoch: startEpoch }))
-
+                    ;[...Array(INITIAL_DIALS_NO).keys()].forEach(async (dialId) =>
+                        expectDialVotesHistoryForDial(emissionsController, { dialId, votesNo: 1, lastVote: 0, lastEpoch: startEpoch }),
+                    )
                 })
                 afterEach(async () => {
                     const [, lastEpochAfter] = await emissionsController.epochs()
@@ -754,22 +760,27 @@
                 })
                 it("Voter 1 all votes to dial 1", async () => {
                     // Voter 1 gives all 300 votes to dial 1
-<<<<<<< HEAD
-                    await emissionsController.connect(sa.dummy1.signer).setVoterDialWeights([{ dialId: 0, weight: 200 }])
-                    
-                    // Expect dial 1 vote history updated with 300 votes (dialId = n-1) 
-                    const dialVoteHistory = { dialId: 0, votesNo: 1, lastVote: simpleToExactAmount(VOTERS["1"].votes), lastEpoch: startEpoch};
-                    await expectDialVotesHistoryForDial(emissionsController,dialVoteHistory)
-=======
                     await emissionsController.connect(voter1.signer).setVoterDialWeights([{ dialId: 0, weight: 200 }])
->>>>>>> e1e3b26d
+
+                    // Expect dial 1 vote history updated with 300 votes (dialId = n-1)
+                    const dialVoteHistory = {
+                        dialId: 0,
+                        votesNo: 1,
+                        lastVote: simpleToExactAmount(VOTERS["1"].votes),
+                        lastEpoch: startEpoch,
+                    }
+                    await expectDialVotesHistoryForDial(emissionsController, dialVoteHistory)
                     await increaseTime(ONE_WEEK)
 
                     const nextEpochEmission = await nextRewardAmount(emissionsController)
                     const tx = await emissionsController.calculateRewards()
 
                     // Should increase the vote history after calculateRewards, no change on weights
-                    await expectDialVotesHistoryForDial(emissionsController,{...dialVoteHistory, votesNo: dialVoteHistory.votesNo + 1,  lastEpoch: dialVoteHistory.lastEpoch + 1 })                    
+                    await expectDialVotesHistoryForDial(emissionsController, {
+                        ...dialVoteHistory,
+                        votesNo: dialVoteHistory.votesNo + 1,
+                        lastEpoch: dialVoteHistory.lastEpoch + 1,
+                    })
 
                     await expect(tx).to.emit(emissionsController, "PeriodRewards").withArgs([nextEpochEmission, 0, 0])
 
@@ -784,11 +795,12 @@
                     await emissionsController.connect(voter2.signer).setVoterDialWeights([{ dialId: 1, weight: 200 }])
                     await increaseTime(ONE_WEEK)
 
-                    // Expects dial 1 - 300 , dial 2 - 600 , dial 3 - 0 (dialId = n-1) 
+                    // Expects dial 1 - 300 , dial 2 - 600 , dial 3 - 0 (dialId = n-1)
                     const dialsVoteHistory = [
                         { dialId: 0, votesNo: 1, lastVote: VOTERS["1"].votes, lastEpoch: startEpoch },
                         { dialId: 1, votesNo: 1, lastVote: VOTERS["2"].votes, lastEpoch: startEpoch },
-                        { dialId: 2, votesNo: 1, lastVote: 0, lastEpoch: startEpoch }];
+                        { dialId: 2, votesNo: 1, lastVote: 0, lastEpoch: startEpoch },
+                    ]
 
                     await expectDialVotesHistoryForDials(emissionsController, dialsVoteHistory)
 
@@ -821,15 +833,16 @@
                     ])
                     await increaseTime(ONE_WEEK)
 
-                    // Expects dial 1 - 450 , dial 2 - 450 , dial 3 - 0 (dialId = n-1) 
+                    // Expects dial 1 - 450 , dial 2 - 450 , dial 3 - 0 (dialId = n-1)
                     const dial1Votes = VOTERS["1"].votes * 0.5 + VOTERS["2"].votes * 0.5
                     const dial2Votes = VOTERS["1"].votes * 0.5 + VOTERS["2"].votes * 0.5
-                    const dialsVoteHistory = [  
-                    { dialId: 0, votesNo: 1, lastVote: dial1Votes, lastEpoch: startEpoch},
-                    { dialId: 1, votesNo: 1, lastVote: dial2Votes, lastEpoch: startEpoch},
-                    { dialId: 2, votesNo: 1, lastVote: 0, lastEpoch: startEpoch }];
-
-                    await expectDialVotesHistoryForDials(emissionsController, dialsVoteHistory)                    
+                    const dialsVoteHistory = [
+                        { dialId: 0, votesNo: 1, lastVote: dial1Votes, lastEpoch: startEpoch },
+                        { dialId: 1, votesNo: 1, lastVote: dial2Votes, lastEpoch: startEpoch },
+                        { dialId: 2, votesNo: 1, lastVote: 0, lastEpoch: startEpoch },
+                    ]
+
+                    await expectDialVotesHistoryForDials(emissionsController, dialsVoteHistory)
 
                     const nextEpochEmission = await nextRewardAmount(emissionsController)
                     const tx = await emissionsController.calculateRewards()
@@ -859,17 +872,18 @@
                     const dial1Votes = VOTERS["1"].votes * 0.2
                     const dial2Votes = VOTERS["1"].votes * 0.8
                     const dial3Votes = VOTERS["2"].votes
-                    // Expects dial 1 - 60 , dial 240 - 600 , dial 3 - 600 
+                    // Expects dial 1 - 60 , dial 240 - 600 , dial 3 - 600
                     const dialsVoteHistory = [
                         { dialId: 0, votesNo: 1, lastVote: dial1Votes, lastEpoch: startEpoch },
                         { dialId: 1, votesNo: 1, lastVote: dial2Votes, lastEpoch: startEpoch },
-                        { dialId: 2, votesNo: 1, lastVote: dial3Votes, lastEpoch: startEpoch }];
-                    await expectDialVotesHistoryForDials(emissionsController, dialsVoteHistory)     
+                        { dialId: 2, votesNo: 1, lastVote: dial3Votes, lastEpoch: startEpoch },
+                    ]
+                    await expectDialVotesHistoryForDials(emissionsController, dialsVoteHistory)
 
                     const nextEpochEmission = await nextRewardAmount(emissionsController)
                     const tx = await emissionsController.calculateRewards()
 
-                    // Expects dial 1 - 300 , dial 2 - 600 , dial 3 - 0 (dialId = n-1) 
+                    // Expects dial 1 - 300 , dial 2 - 600 , dial 3 - 0 (dialId = n-1)
                     await expectDialVotesHistoryWithoutChangeOnWeights(emissionsController, dialsVoteHistory)
 
                     // Voter 1 20% of 300 votes
@@ -894,7 +908,7 @@
                 let balDial3Before
                 let startEpoch
                 beforeEach(async () => {
-                    [startEpoch,] = await emissionsController.epochs()
+                    ;[startEpoch] = await emissionsController.epochs()
 
                     // Voter 1 splits their 300 votes with 20% to dial 1 and 80% to dial 2
                     await emissionsController.connect(voter1.signer).setVoterDialWeights([
@@ -923,22 +937,22 @@
                         { dialId: 1, weight: 40 },
                     ])
                     await increaseTime(ONE_WEEK)
-                    const dialsVoteHistory = [  
-                        { dialId: 0, votesNo: 2, lastVote: VOTERS["1"].votes * .8, lastEpoch: startEpoch + 1 },
-                        { dialId: 1, votesNo: 2, lastVote: VOTERS["1"].votes * .2, lastEpoch: startEpoch + 1 },
-                        { dialId: 2, votesNo: 2, lastVote: VOTERS["2"].votes, lastEpoch: startEpoch + 1 }];
-                    await expectDialVotesHistoryForDials(emissionsController, dialsVoteHistory)    
-
+                    const dialsVoteHistory = [
+                        { dialId: 0, votesNo: 2, lastVote: VOTERS["1"].votes * 0.8, lastEpoch: startEpoch + 1 },
+                        { dialId: 1, votesNo: 2, lastVote: VOTERS["1"].votes * 0.2, lastEpoch: startEpoch + 1 },
+                        { dialId: 2, votesNo: 2, lastVote: VOTERS["2"].votes, lastEpoch: startEpoch + 1 },
+                    ]
+                    await expectDialVotesHistoryForDials(emissionsController, dialsVoteHistory)
 
                     const nextEpochEmission = await nextRewardAmount(emissionsController)
                     const tx = await emissionsController.calculateRewards()
-                    // Expects dial 1 - 240 , dial 2 - 60 , dial 3 - 600 (dialId = n-1) 
+                    // Expects dial 1 - 240 , dial 2 - 60 , dial 3 - 600 (dialId = n-1)
                     await expectDialVotesHistoryWithoutChangeOnWeights(emissionsController, dialsVoteHistory)
 
                     // Voter 1 80% of 300 votes
-                    const dial1 = nextEpochEmission.mul(VOTERS["1"].votes * .8).div(900)
+                    const dial1 = nextEpochEmission.mul(VOTERS["1"].votes * 0.8).div(900)
                     // Voter 1 20% of 300 votes
-                    const dial2 = nextEpochEmission.mul(VOTERS["1"].votes * .2).div(900)
+                    const dial2 = nextEpochEmission.mul(VOTERS["1"].votes * 0.2).div(900)
                     // Voter 2 600 votes
                     const dial3 = nextEpochEmission.mul(VOTERS["2"].votes).div(900)
                     await expect(tx).to.emit(emissionsController, "PeriodRewards").withArgs([dial1, dial2, dial3])
@@ -948,27 +962,22 @@
                     expect((await emissionsController.dials(2)).balance, "dial 3 balance after").to.eq(balDial3Before.add(dial3))
                 })
                 it("Voter 1 removes 20% to dial 1", async () => {
-<<<<<<< HEAD
-                    // Voter 1 gives 80% of their 300 votes to dial 2. The remaining 20% (40) is not set
-                    // Voter 2 keeps its 600 votes on dial 3
-                    await emissionsController.connect(sa.dummy1.signer).setVoterDialWeights([{ dialId: 1, weight: 160 }])
-=======
                     // Voter gives 80% of their 300 votes to dial 2. The remaining 20% (40) is not set
                     await emissionsController.connect(voter1.signer).setVoterDialWeights([{ dialId: 1, weight: 160 }])
->>>>>>> e1e3b26d
                     await increaseTime(ONE_WEEK)
 
-                    // Expects dial 1 - 0 , dial 2 - 600 , dial 3 - 0 (dialId = n-1) 
-                    const dialsVoteHistory = [  
-                        { dialId: 0, votesNo: 2, lastVote: 0, lastEpoch: startEpoch + 1},
-                        { dialId: 1, votesNo: 2, lastVote: VOTERS["1"].votes * .8, lastEpoch: startEpoch + 1},
-                        { dialId: 2, votesNo: 2, lastVote: VOTERS["2"].votes, lastEpoch: startEpoch + 1}];
-                    await expectDialVotesHistoryForDials(emissionsController, dialsVoteHistory)    
+                    // Expects dial 1 - 0 , dial 2 - 600 , dial 3 - 0 (dialId = n-1)
+                    const dialsVoteHistory = [
+                        { dialId: 0, votesNo: 2, lastVote: 0, lastEpoch: startEpoch + 1 },
+                        { dialId: 1, votesNo: 2, lastVote: VOTERS["1"].votes * 0.8, lastEpoch: startEpoch + 1 },
+                        { dialId: 2, votesNo: 2, lastVote: VOTERS["2"].votes, lastEpoch: startEpoch + 1 },
+                    ]
+                    await expectDialVotesHistoryForDials(emissionsController, dialsVoteHistory)
 
                     const nextEpochEmission = await nextRewardAmount(emissionsController)
                     const tx = await emissionsController.calculateRewards()
 
-                    // Expects dial 1 - 300 , dial 2 - 600 , dial 3 - 0 (dialId = n-1) 
+                    // Expects dial 1 - 300 , dial 2 - 600 , dial 3 - 0 (dialId = n-1)
                     await expectDialVotesHistoryWithoutChangeOnWeights(emissionsController, dialsVoteHistory)
 
                     // Total votes is 900 - 20% * 300 = 900 - 60 = 840
@@ -987,19 +996,19 @@
                     await emissionsController.connect(voter1.signer).setVoterDialWeights([{ dialId: 2, weight: 200 }])
                     await increaseTime(ONE_WEEK)
 
-                    // Expects dial 1 - 0 , dial 2 - 0 , dial 3 - 900 (dialId = n-1) 
-                    const dialsVoteHistory = [  
-                        { dialId: 0, votesNo: 2, lastVote: 0, lastEpoch: startEpoch + 1},
-                        { dialId: 1, votesNo: 2, lastVote: 0, lastEpoch: startEpoch + 1},
-                        { dialId: 2, votesNo: 2, lastVote: VOTERS["1"].votes + VOTERS["2"].votes, lastEpoch: startEpoch + 1}];
-                    await expectDialVotesHistoryForDials(emissionsController, dialsVoteHistory)                      
+                    // Expects dial 1 - 0 , dial 2 - 0 , dial 3 - 900 (dialId = n-1)
+                    const dialsVoteHistory = [
+                        { dialId: 0, votesNo: 2, lastVote: 0, lastEpoch: startEpoch + 1 },
+                        { dialId: 1, votesNo: 2, lastVote: 0, lastEpoch: startEpoch + 1 },
+                        { dialId: 2, votesNo: 2, lastVote: VOTERS["1"].votes + VOTERS["2"].votes, lastEpoch: startEpoch + 1 },
+                    ]
+                    await expectDialVotesHistoryForDials(emissionsController, dialsVoteHistory)
 
                     const nextEpochEmission = await nextRewardAmount(emissionsController)
                     const tx = await emissionsController.calculateRewards()
 
-                    // Expects dial 1 - 0 , dial 2 - 0 , dial 3 - 900 (dialId = n-1) 
+                    // Expects dial 1 - 0 , dial 2 - 0 , dial 3 - 900 (dialId = n-1)
                     await expectDialVotesHistoryWithoutChangeOnWeights(emissionsController, dialsVoteHistory)
-
 
                     await expect(tx).to.emit(emissionsController, "PeriodRewards").withArgs([0, 0, nextEpochEmission])
 
@@ -1014,17 +1023,18 @@
                     await emissionsController.connect(voter3.signer).setVoterDialWeights([{ dialId: 0, weight: 200 }])
                     await increaseTime(ONE_WEEK)
 
-                    // Expects dial 1 - 360 , dial 2 - 240 , dial 3 - 600 (dialId = n-1) 
-                    const dialsVoteHistory = [  
-                        { dialId: 0, votesNo: 2, lastVote: VOTERS["1"].votes * .2 + VOTERS["3"].votes, lastEpoch: startEpoch + 1},
-                        { dialId: 1, votesNo: 2, lastVote: VOTERS["1"].votes * .8, lastEpoch: startEpoch + 1},
-                        { dialId: 2, votesNo: 2, lastVote: VOTERS["2"].votes, lastEpoch: startEpoch + 1}];
-                    await expectDialVotesHistoryForDials(emissionsController, dialsVoteHistory)                       
+                    // Expects dial 1 - 360 , dial 2 - 240 , dial 3 - 600 (dialId = n-1)
+                    const dialsVoteHistory = [
+                        { dialId: 0, votesNo: 2, lastVote: VOTERS["1"].votes * 0.2 + VOTERS["3"].votes, lastEpoch: startEpoch + 1 },
+                        { dialId: 1, votesNo: 2, lastVote: VOTERS["1"].votes * 0.8, lastEpoch: startEpoch + 1 },
+                        { dialId: 2, votesNo: 2, lastVote: VOTERS["2"].votes, lastEpoch: startEpoch + 1 },
+                    ]
+                    await expectDialVotesHistoryForDials(emissionsController, dialsVoteHistory)
 
                     const nextEpochEmission = await nextRewardAmount(emissionsController)
                     const tx = await emissionsController.calculateRewards()
 
-                    // Expects dial 1 - 360 , dial 2 - 240 , dial 3 - 600 (dialId = n-1) 
+                    // Expects dial 1 - 360 , dial 2 - 240 , dial 3 - 600 (dialId = n-1)
                     await expectDialVotesHistoryWithoutChangeOnWeights(emissionsController, dialsVoteHistory)
 
                     // Voter 1 20% of 300 votes + User 3 300 votes
@@ -1044,17 +1054,18 @@
                     await emissionsController.connect(voter3.signer).setVoterDialWeights([{ dialId: 1, weight: 200 }])
                     await increaseTime(ONE_WEEK)
 
-                    // Expects dial 1 - 300 , dial 2 - 600 , dial 3 - 0 (dialId = n-1) 
-                    const dialsVoteHistory = [  
-                        { dialId: 0, votesNo: 2, lastVote: VOTERS["1"].votes * .2, lastEpoch: startEpoch + 1},
-                        { dialId: 1, votesNo: 2, lastVote: VOTERS["1"].votes * .8 + VOTERS["3"].votes, lastEpoch: startEpoch + 1},
-                        { dialId: 2, votesNo: 2, lastVote: VOTERS["2"].votes, lastEpoch: startEpoch + 1}];
-                    await expectDialVotesHistoryForDials(emissionsController, dialsVoteHistory)                       
+                    // Expects dial 1 - 300 , dial 2 - 600 , dial 3 - 0 (dialId = n-1)
+                    const dialsVoteHistory = [
+                        { dialId: 0, votesNo: 2, lastVote: VOTERS["1"].votes * 0.2, lastEpoch: startEpoch + 1 },
+                        { dialId: 1, votesNo: 2, lastVote: VOTERS["1"].votes * 0.8 + VOTERS["3"].votes, lastEpoch: startEpoch + 1 },
+                        { dialId: 2, votesNo: 2, lastVote: VOTERS["2"].votes, lastEpoch: startEpoch + 1 },
+                    ]
+                    await expectDialVotesHistoryForDials(emissionsController, dialsVoteHistory)
 
                     const nextEpochEmission = await nextRewardAmount(emissionsController)
                     const tx = await emissionsController.calculateRewards()
 
-                    // Expects dial 1 - 300 , dial 2 - 600 , dial 3 - 0 (dialId = n-1) 
+                    // Expects dial 1 - 300 , dial 2 - 600 , dial 3 - 0 (dialId = n-1)
                     await expectDialVotesHistoryWithoutChangeOnWeights(emissionsController, dialsVoteHistory)
 
                     // Voter 1 20% of 300 votes + User 3 300 votes
@@ -1074,17 +1085,18 @@
                     await emissionsController.connect(voter2.signer).setVoterDialWeights([])
                     await increaseTime(ONE_WEEK)
 
-                    // Expects dial 1 - 300 , dial 2 - 600 , dial 3 - 0 (dialId = n-1) 
-                    const dialsVoteHistory = [  
-                        { dialId: 0, votesNo: 2, lastVote: VOTERS["1"].votes * .2, lastEpoch: startEpoch + 1},
-                        { dialId: 1, votesNo: 2, lastVote: VOTERS["1"].votes * .8, lastEpoch: startEpoch + 1},
-                        { dialId: 2, votesNo: 2, lastVote: 0, lastEpoch: startEpoch + 1}];
-                    await expectDialVotesHistoryForDials(emissionsController, dialsVoteHistory)                       
+                    // Expects dial 1 - 300 , dial 2 - 600 , dial 3 - 0 (dialId = n-1)
+                    const dialsVoteHistory = [
+                        { dialId: 0, votesNo: 2, lastVote: VOTERS["1"].votes * 0.2, lastEpoch: startEpoch + 1 },
+                        { dialId: 1, votesNo: 2, lastVote: VOTERS["1"].votes * 0.8, lastEpoch: startEpoch + 1 },
+                        { dialId: 2, votesNo: 2, lastVote: 0, lastEpoch: startEpoch + 1 },
+                    ]
+                    await expectDialVotesHistoryForDials(emissionsController, dialsVoteHistory)
 
                     const nextEpochEmission = await nextRewardAmount(emissionsController)
                     const tx = await emissionsController.calculateRewards()
 
-                    // Expects dial 1 - 300 , dial 2 - 600 , dial 3 - 0 (dialId = n-1) 
+                    // Expects dial 1 - 300 , dial 2 - 600 , dial 3 - 0 (dialId = n-1)
                     await expectDialVotesHistoryWithoutChangeOnWeights(emissionsController, dialsVoteHistory)
 
                     // Voter 1 20% of 300 votes

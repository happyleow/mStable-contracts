--- conflicted
+++ resolved
@@ -45,11 +45,6 @@
     voteHistory: { votes: BN; epoch: number }[]
 }
 
-<<<<<<< HEAD
-=======
-const sum = (a: BN, b: BN) => a.add(b)
-
->>>>>>> d3d6f87d
 /**
  * Expectations for the last vote casted by the Dial
  *
@@ -1410,11 +1405,7 @@
                     // and voter 1 gives all its votes to dial 1, and voter 2 gives all its votes to dial 2,
                     // and dial 3 does not have any vote weight
                     const dialBefore = []
-<<<<<<< HEAD
-                    let tx = await emissionsController.connect(sa.governor.signer).updateDial(0, true)
-=======
                     let tx = await emissionsController.connect(sa.governor.signer).updateDial(0, true, true)
->>>>>>> d3d6f87d
                     dialBefore[0] = await snapDial(emissionsController, 0)
                     dialBefore[1] = await snapDial(emissionsController, 1)
                     expect(dialBefore[0].disabled, "dial 1 disabled before").to.eq(true)
@@ -1454,11 +1445,7 @@
                     // Given a dial 1 is disabled, and dial 2 is enabled
                     // and voter 1 gives all its votes to dial 1, and voter 2 gives all its votes to dial 2,
                     // and dial 3 does not have any vote weight
-<<<<<<< HEAD
-                    await emissionsController.connect(sa.governor.signer).updateDial(0, true)
-=======
                     await emissionsController.connect(sa.governor.signer).updateDial(0, true, true)
->>>>>>> d3d6f87d
 
                     dialBefore[0] = await snapDial(emissionsController, 0)
                     dialBefore[1] = await snapDial(emissionsController, 1)
@@ -1485,19 +1472,11 @@
                     // Given a dial 1 is disabled, and dial 2 is enabled
                     // and voter 1 gives all its votes to dial 1, and voter 2 gives all its votes to dial 2,
                     // and dial 3 does not have any vote weight
-<<<<<<< HEAD
-
-                    // When the dial is re-enabled and it calculates rewards
-                    let tx = await emissionsController.connect(sa.governor.signer).updateDial(0, false)
-                    await expect(tx).to.emit(emissionsController, "UpdatedDial").withArgs(0, false)
-
-=======
 
                     // When the dial is re-enabled and it calculates rewards
                     let tx = await emissionsController.connect(sa.governor.signer).updateDial(0, false, true)
                     await expect(tx).to.emit(emissionsController, "UpdatedDial").withArgs(0, false, true)
 
->>>>>>> d3d6f87d
                     await increaseTime(ONE_WEEK)
                     nextEpochEmission[1] = await nextRewardAmount(emissionsController)
                     tx = await emissionsController.calculateRewards()

--- conflicted
+++ resolved
@@ -302,13 +302,8 @@
                     const tx = emissionsController.initialize(recipients, test.caps, test.notifies, test.stakingContracts)
                     await expect(tx).to.revertedWith("Initialize args mismatch")
                 })
-<<<<<<< HEAD
-            })
-            it("First staking contract is zero", async () => {
-=======
             }
             it("first staking contract is zero", async () => {
->>>>>>> 9293a401
                 const recipients = dials.map((d) => d.address)
                 const tx = emissionsController.initialize(recipients, [0, 0, 0], [true, true, false], [ZERO_ADDRESS, staking2.address])
                 await expect(tx).to.revertedWith("Staking contract address is zero")
@@ -469,23 +464,15 @@
                 await emissionsController.connect(sa.dummy3.signer).setVoterDialWeights([{ dialId: 2, weight: 200 }])
             })
             it("Governor disables dial 1 with votes", async () => {
-<<<<<<< HEAD
-                expect((await emissionsController.dials(0)).disabled, "dial 1 disabled before").to.equal(false)  
-=======
                 const dialBefore = await snapDial(emissionsController, 0)
                 expect(dialBefore.disabled, "dial 1 disabled before").to.eq(false)
 
->>>>>>> 9293a401
                 const tx = await emissionsController.connect(sa.governor.signer).updateDial(0, true)
 
                 await expect(tx).to.emit(emissionsController, "UpdatedDial").withArgs(0, true)
-<<<<<<< HEAD
-                expect((await emissionsController.dials(0)).disabled, "dial 1 disabled after").to.equal(true)
-=======
 
                 const dialAfter = await snapDial(emissionsController, 0)
                 expect(dialAfter.disabled, "dial 1 disabled after").to.eq(true)
->>>>>>> 9293a401
                 await increaseTime(ONE_WEEK)
 
                 const nextEpochEmission = await nextRewardAmount(emissionsController)
@@ -504,15 +491,9 @@
                 await increaseTime(ONE_WEEK.add(60))
 
                 // Reenable dial 1
-<<<<<<< HEAD
-                const tx = await emissionsController.connect(sa.governor.signer).updateDial(dialId, false)
-                await expect(tx).to.emit(emissionsController, "UpdatedDial").withArgs(dialId, false)
-                expect((await emissionsController.dials(0)).disabled, "dial 1 reenabled after").to.equal(false)
-=======
                 const tx = await emissionsController.connect(sa.governor.signer).updateDial(0, false)
                 await expect(tx).to.emit(emissionsController, "UpdatedDial").withArgs(0, false)
                 expect((await emissionsController.dials(0)).disabled, "dial 1 reenabled after").to.eq(false)
->>>>>>> 9293a401
 
                 const nextEpochEmission = await nextRewardAmount(emissionsController)
                 const tx2 = await emissionsController.calculateRewards()
@@ -684,19 +665,12 @@
     //          - cap not met (< maxVotes)
     //          - total distribution equal
     describe("calculating rewards", () => {
-<<<<<<< HEAD
-        const USERS = { "1": { votes: 300 }, "2": { votes: 600 }, "3": { votes: 300 } };
-        const user1Staking1Votes = simpleToExactAmount(USERS["1"].votes / 3)
-        const user1Staking2Votes = simpleToExactAmount((USERS["1"].votes / 3) * 2)
-        const user2Staking1Votes = simpleToExactAmount(USERS["2"].votes)
-        const user3Staking1Votes = simpleToExactAmount(USERS["3"].votes)
-
-=======
-        const voter1Staking1Votes = simpleToExactAmount(100)
-        const voter1Staking2Votes = simpleToExactAmount(200)
-        const voter2Staking1Votes = simpleToExactAmount(600)
-        const voter3Staking1Votes = simpleToExactAmount(300)
->>>>>>> 9293a401
+        const VOTERS = { "1": { votes: 300 }, "2": { votes: 600 }, "3": { votes: 300 } };
+        const voter1Staking1Votes = simpleToExactAmount(VOTERS["1"].votes / 3)
+        const voter1Staking2Votes = simpleToExactAmount((VOTERS["1"].votes / 3) * 2)
+        const voter2Staking1Votes = simpleToExactAmount(VOTERS["2"].votes)
+        const voter3Staking1Votes = simpleToExactAmount(VOTERS["3"].votes)
+
         beforeEach(async () => {
             await deployEmissionsController()
             await staking1.setVotes(sa.dummy1.address, voter1Staking1Votes)
@@ -762,18 +736,12 @@
                     const [, lastEpochAfter] = await emissionsController.epochs()
                     expect(lastEpochAfter, "last epoch after").to.eq(lastEpochBefore + 1)
                 })
-<<<<<<< HEAD
-                it("User 1 all votes to dial 1", async () => {
-
-                    // User 1 gives all 300 votes to dial 1
-=======
                 it("Voter 1 all votes to dial 1", async () => {
                     // Voter 1 gives all 300 votes to dial 1
->>>>>>> 9293a401
                     await emissionsController.connect(sa.dummy1.signer).setVoterDialWeights([{ dialId: 0, weight: 200 }])
                     
                     // Expect dial 1 vote history updated with 300 votes (dialId = n-1) 
-                    const dialVoteHistory = { dialId: 0, votesNo: 2, lastVote: simpleToExactAmount(USERS["1"].votes), lastEpoch: startEpoch};
+                    const dialVoteHistory = { dialId: 0, votesNo: 2, lastVote: simpleToExactAmount(VOTERS["1"].votes), lastEpoch: startEpoch};
                     await expectDialVotesHistoryForDial(emissionsController,dialVoteHistory)
                     await increaseTime(ONE_WEEK)
 
@@ -798,8 +766,8 @@
 
                     // Expects dial 1 - 300 , dial 2 - 600 , dial 3 - 0 (dialId = n-1) 
                     const dialsVoteHistory = [
-                        { dialId: 0, votesNo: 2, lastVote: USERS["1"].votes, lastEpoch: startEpoch },
-                        { dialId: 1, votesNo: 2, lastVote: USERS["2"].votes, lastEpoch: startEpoch },
+                        { dialId: 0, votesNo: 2, lastVote: VOTERS["1"].votes, lastEpoch: startEpoch },
+                        { dialId: 1, votesNo: 2, lastVote: VOTERS["2"].votes, lastEpoch: startEpoch },
                         { dialId: 2, votesNo: 1, lastVote: 0, lastEpoch: startEpoch - 1 }];
 
                     await expectDialVotesHistoryForDials(emissionsController,dialsVoteHistory)
@@ -834,8 +802,8 @@
                     await increaseTime(ONE_WEEK)
 
                     // Expects dial 1 - 450 , dial 2 - 450 , dial 3 - 0 (dialId = n-1) 
-                    const dial1Votes = USERS["1"].votes * 0.5 + USERS["2"].votes * 0.5
-                    const dial2Votes = USERS["1"].votes * 0.5 + USERS["2"].votes * 0.5
+                    const dial1Votes = VOTERS["1"].votes * 0.5 + VOTERS["2"].votes * 0.5
+                    const dial2Votes = VOTERS["1"].votes * 0.5 + VOTERS["2"].votes * 0.5
                     const dialsVoteHistory = [  
                     { dialId: 0, votesNo: 2, lastVote: dial1Votes, lastEpoch: startEpoch},
                     { dialId: 1, votesNo: 2, lastVote: dial2Votes, lastEpoch: startEpoch},
@@ -846,14 +814,10 @@
                     const nextEpochEmission = await nextRewardAmount(emissionsController)
                     const tx = await emissionsController.calculateRewards()
 
-<<<<<<< HEAD
                     // Should increase the vote history after calculateRewards, no change on weights
                     await expectDialVotesHistoryWithoutChangeOnWeights(emissionsController,dialsVoteHistory, startEpoch + 1)
 
-                    // User 1 and 2 split their votes 50/50
-=======
                     // Voter 1 and 2 split their votes 50/50
->>>>>>> 9293a401
                     const dial1 = nextEpochEmission.div(2)
                     const dial2 = nextEpochEmission.div(2)
                     await expect(tx).to.emit(emissionsController, "PeriodRewards").withArgs([dial1, dial2, 0])
@@ -872,9 +836,9 @@
                     await emissionsController.connect(sa.dummy2.signer).setVoterDialWeights([{ dialId: 2, weight: 200 }])
                     await increaseTime(ONE_WEEK)
 
-                    const dial1Votes = USERS["1"].votes * 0.2
-                    const dial2Votes = USERS["1"].votes * 0.8
-                    const dial3Votes = USERS["2"].votes
+                    const dial1Votes = VOTERS["1"].votes * 0.2
+                    const dial2Votes = VOTERS["1"].votes * 0.8
+                    const dial3Votes = VOTERS["2"].votes
                     // Expects dial 1 - 60 , dial 240 - 600 , dial 3 - 600 
                     const dialsVoteHistory = [
                         { dialId: 0, votesNo: 2, lastVote: dial1Votes, lastEpoch: startEpoch },
@@ -885,24 +849,15 @@
                     const nextEpochEmission = await nextRewardAmount(emissionsController)
                     const tx = await emissionsController.calculateRewards()
 
-<<<<<<< HEAD
                     // Expects dial 1 - 300 , dial 2 - 600 , dial 3 - 0 (dialId = n-1) 
                     await expectDialVotesHistoryWithoutChangeOnWeights(emissionsController,dialsVoteHistory, startEpoch + 1)
 
-                    // User 1 20% of 300 votes
-                    const dial1 = nextEpochEmission.mul(USERS["1"].votes).div(5).div(900)
-                    // User 1 80% of 300 votes
-                    const dial2 = nextEpochEmission.mul(USERS["1"].votes).mul(4).div(5).div(900)
-                    // User 2 600 votes
-                    const dial3 = nextEpochEmission.mul(USERS["2"].votes).div(900)
-=======
                     // Voter 1 20% of 300 votes
-                    const dial1 = nextEpochEmission.mul(300).div(5).div(900)
+                    const dial1 = nextEpochEmission.mul(VOTERS["1"].votes).div(5).div(900)
                     // Voter 1 80% of 300 votes
-                    const dial2 = nextEpochEmission.mul(300).mul(4).div(5).div(900)
+                    const dial2 = nextEpochEmission.mul(VOTERS["1"].votes).mul(4).div(5).div(900)
                     // Voter 2 600 votes
-                    const dial3 = nextEpochEmission.mul(600).div(900)
->>>>>>> 9293a401
+                    const dial3 = nextEpochEmission.mul(VOTERS["2"].votes).div(900)
                     await expect(tx).to.emit(emissionsController, "PeriodRewards").withArgs([dial1, dial2, dial3])
 
                     expect((await emissionsController.dials(0)).balance, "dial 1 balance after").to.eq(dial1)
@@ -919,13 +874,9 @@
                 let balDial3Before
                 let startEpoch
                 beforeEach(async () => {
-<<<<<<< HEAD
                     [startEpoch,] = await emissionsController.epochs()
 
-                    // User 1 splits their 300 votes with 20% to dial 1 and 80% to dial 2
-=======
                     // Voter 1 splits their 300 votes with 20% to dial 1 and 80% to dial 2
->>>>>>> 9293a401
                     await emissionsController.connect(sa.dummy1.signer).setVoterDialWeights([
                         { dialId: 0, weight: 40 },
                         { dialId: 1, weight: 160 },
@@ -943,23 +894,19 @@
                     expect((await emissionsController.dials(1)).balance, "dial 2 balance after").to.eq(balDial2Before)
                     expect((await emissionsController.dials(2)).balance, "dial 3 balance after").to.eq(balDial3Before)
                 })
-<<<<<<< HEAD
-                it("User 1 changes weights to 80/20 dial 1 & 2", async () => {
+                it("Voter 1 changes weights to 80/20 dial 1 & 2", async () => {
                     // User 1 splits their 300 votes with 80% to dial 1 and 20% to dial 2
                     // User 2 keeps its 600 votes on dial 3
-=======
-                it("Voter 1 changes weights to 80/20 dial 1 & 2", async () => {
                     // Voter 1 splits their 300 votes with 80% to dial 1 and 20% to dial 2
->>>>>>> 9293a401
                     await emissionsController.connect(sa.dummy1.signer).setVoterDialWeights([
                         { dialId: 0, weight: 160 },
                         { dialId: 1, weight: 40 },
                     ])
                     await increaseTime(ONE_WEEK)
                     const dialsVoteHistory = [  
-                        { dialId: 0, votesNo: 3, lastVote: USERS["1"].votes * .8, lastEpoch: startEpoch + 1},
-                        { dialId: 1, votesNo: 3, lastVote: USERS["1"].votes * .2, lastEpoch: startEpoch + 1},
-                        { dialId: 2, votesNo: 3, lastVote: USERS["2"].votes, lastEpoch: startEpoch + 1}];
+                        { dialId: 0, votesNo: 3, lastVote: VOTERS["1"].votes * .8, lastEpoch: startEpoch + 1},
+                        { dialId: 1, votesNo: 3, lastVote: VOTERS["1"].votes * .2, lastEpoch: startEpoch + 1},
+                        { dialId: 2, votesNo: 3, lastVote: VOTERS["2"].votes, lastEpoch: startEpoch + 1}];
                     await expectDialVotesHistoryForDials(emissionsController,dialsVoteHistory)    
 
 
@@ -968,43 +915,29 @@
                     // Expects dial 1 - 240 , dial 2 - 60 , dial 3 - 600 (dialId = n-1) 
                     await expectDialVotesHistoryWithoutChangeOnWeights(emissionsController,dialsVoteHistory, startEpoch + 2)
 
-<<<<<<< HEAD
-                    // User 1 80% of 300 votes
-                    const dial1 = nextEpochEmission.mul(USERS["1"].votes * .8).div(900)
-                    // User 1 20% of 300 votes
-                    const dial2 = nextEpochEmission.mul(USERS["1"].votes * .2).div(900)
-                    // User 2 600 votes
-                    const dial3 = nextEpochEmission.mul(USERS["2"].votes).div(900)
-=======
                     // Voter 1 80% of 300 votes
-                    const dial1 = nextEpochEmission.mul((300 * 4) / 5).div(900)
+                    const dial1 = nextEpochEmission.mul(VOTERS["1"].votes * .8).div(900)
                     // Voter 1 20% of 300 votes
-                    const dial2 = nextEpochEmission.mul(300 / 5).div(900)
+                    const dial2 = nextEpochEmission.mul(VOTERS["1"].votes * .2).div(900)
                     // Voter 2 600 votes
-                    const dial3 = nextEpochEmission.mul(600).div(900)
->>>>>>> 9293a401
+                    const dial3 = nextEpochEmission.mul(VOTERS["2"].votes).div(900)
                     await expect(tx).to.emit(emissionsController, "PeriodRewards").withArgs([dial1, dial2, dial3])
 
                     expect((await emissionsController.dials(0)).balance, "dial 1 balance after").to.eq(balDial1Before.add(dial1))
                     expect((await emissionsController.dials(1)).balance, "dial 2 balance after").to.eq(balDial2Before.add(dial2))
                     expect((await emissionsController.dials(2)).balance, "dial 3 balance after").to.eq(balDial3Before.add(dial3))
                 })
-<<<<<<< HEAD
-                it("User 1 removes 20% to dial 1", async () => {
-                    // User 1 gives 80% of their 300 votes to dial 2. The remaining 20% (40) is not set
-                    // User 2 keeps its 600 votes on dial 3
-=======
                 it("Voter 1 removes 20% to dial 1", async () => {
-                    // Voter gives 80% of their 300 votes to dial 2. The remaining 20% (40) is not set
->>>>>>> 9293a401
+                    // Voter 1 gives 80% of their 300 votes to dial 2. The remaining 20% (40) is not set
+                    // Voter 2 keeps its 600 votes on dial 3
                     await emissionsController.connect(sa.dummy1.signer).setVoterDialWeights([{ dialId: 1, weight: 160 }])
                     await increaseTime(ONE_WEEK)
 
                     // Expects dial 1 - 0 , dial 2 - 600 , dial 3 - 0 (dialId = n-1) 
                     const dialsVoteHistory = [  
                         { dialId: 0, votesNo: 3, lastVote: 0, lastEpoch: startEpoch + 1},
-                        { dialId: 1, votesNo: 3, lastVote: USERS["1"].votes * .8, lastEpoch: startEpoch + 1},
-                        { dialId: 2, votesNo: 3, lastVote: USERS["2"].votes, lastEpoch: startEpoch + 1}];
+                        { dialId: 1, votesNo: 3, lastVote: VOTERS["1"].votes * .8, lastEpoch: startEpoch + 1},
+                        { dialId: 2, votesNo: 3, lastVote: VOTERS["2"].votes, lastEpoch: startEpoch + 1}];
                     await expectDialVotesHistoryForDials(emissionsController,dialsVoteHistory)    
 
                     const nextEpochEmission = await nextRewardAmount(emissionsController)
@@ -1014,17 +947,10 @@
                     await expectDialVotesHistoryWithoutChangeOnWeights(emissionsController,dialsVoteHistory, startEpoch + 2)
 
                     // Total votes is 900 - 20% * 300 = 900 - 60 = 840
-<<<<<<< HEAD
-                    // User 1 80% of 300 votes
-                    const dial2 = nextEpochEmission.mul((USERS["1"].votes * 4) / 5).div(840)
-                    // User 2 600 votes
-                    const dial3 = nextEpochEmission.mul(USERS["2"].votes).div(840)
-=======
                     // Voter 1 80% of 300 votes
-                    const dial2 = nextEpochEmission.mul((300 * 4) / 5).div(840)
+                    const dial2 = nextEpochEmission.mul((VOTERS["1"].votes * 4) / 5).div(840)
                     // Voter 2 600 votes
-                    const dial3 = nextEpochEmission.mul(600).div(840)
->>>>>>> 9293a401
+                    const dial3 = nextEpochEmission.mul(VOTERS["2"].votes).div(840)
                     await expect(tx).to.emit(emissionsController, "PeriodRewards").withArgs([0, dial2, dial3])
 
                     expect((await emissionsController.dials(0)).balance, "dial 1 balance after").to.eq(balDial1Before)
@@ -1040,7 +966,7 @@
                     const dialsVoteHistory = [  
                         { dialId: 0, votesNo: 3, lastVote: 0, lastEpoch: startEpoch + 1},
                         { dialId: 1, votesNo: 3, lastVote: 0, lastEpoch: startEpoch + 1},
-                        { dialId: 2, votesNo: 3, lastVote: USERS["1"].votes + USERS["2"].votes, lastEpoch: startEpoch + 1}];
+                        { dialId: 2, votesNo: 3, lastVote: VOTERS["1"].votes + VOTERS["2"].votes, lastEpoch: startEpoch + 1}];
                     await expectDialVotesHistoryForDials(emissionsController,dialsVoteHistory)                      
 
                     const nextEpochEmission = await nextRewardAmount(emissionsController)
@@ -1065,33 +991,23 @@
 
                     // Expects dial 1 - 360 , dial 2 - 240 , dial 3 - 600 (dialId = n-1) 
                     const dialsVoteHistory = [  
-                        { dialId: 0, votesNo: 3, lastVote: USERS["1"].votes * .2 + USERS["3"].votes, lastEpoch: startEpoch + 1},
-                        { dialId: 1, votesNo: 3, lastVote: USERS["1"].votes * .8, lastEpoch: startEpoch + 1},
-                        { dialId: 2, votesNo: 3, lastVote: USERS["2"].votes, lastEpoch: startEpoch + 1}];
+                        { dialId: 0, votesNo: 3, lastVote: VOTERS["1"].votes * .2 + VOTERS["3"].votes, lastEpoch: startEpoch + 1},
+                        { dialId: 1, votesNo: 3, lastVote: VOTERS["1"].votes * .8, lastEpoch: startEpoch + 1},
+                        { dialId: 2, votesNo: 3, lastVote: VOTERS["2"].votes, lastEpoch: startEpoch + 1}];
                     await expectDialVotesHistoryForDials(emissionsController,dialsVoteHistory)                       
 
                     const nextEpochEmission = await nextRewardAmount(emissionsController)
                     const tx = await emissionsController.calculateRewards()
 
-<<<<<<< HEAD
                     // Expects dial 1 - 360 , dial 2 - 240 , dial 3 - 600 (dialId = n-1) 
                     await expectDialVotesHistoryWithoutChangeOnWeights(emissionsController,dialsVoteHistory, startEpoch + 2)
 
-
-                    // User 1 20% of 300 votes + User 3 300 votes
-=======
-                    // Voter 1 20% of 300 votes + Voter 3 300 votes
->>>>>>> 9293a401
+                    // Voter 1 20% of 300 votes + User 3 300 votes
                     const dial1 = nextEpochEmission.mul(300 + 300 / 5).div(1200)
                     // Voter 1 80% of 300 votes
                     const dial2 = nextEpochEmission.mul((300 * 4) / 5).div(1200)
-<<<<<<< HEAD
-                    // User 2 600 votes
-                    const dial3 = nextEpochEmission.mul(USERS["2"].votes).div(1200)
-=======
                     // Voter 2 600 votes
-                    const dial3 = nextEpochEmission.mul(600).div(1200)
->>>>>>> 9293a401
+                    const dial3 = nextEpochEmission.mul(VOTERS["2"].votes).div(1200)
                     await expect(tx).to.emit(emissionsController, "PeriodRewards").withArgs([dial1, dial2, dial3])
 
                     expect((await emissionsController.dials(0)).balance, "dial 1 balance after").to.eq(balDial1Before.add(dial1))
@@ -1105,22 +1021,18 @@
 
                     // Expects dial 1 - 300 , dial 2 - 600 , dial 3 - 0 (dialId = n-1) 
                     const dialsVoteHistory = [  
-                        { dialId: 0, votesNo: 3, lastVote: USERS["1"].votes * .2, lastEpoch: startEpoch + 1},
-                        { dialId: 1, votesNo: 3, lastVote: USERS["1"].votes * .8 + USERS["3"].votes, lastEpoch: startEpoch + 1},
-                        { dialId: 2, votesNo: 3, lastVote: USERS["2"].votes, lastEpoch: startEpoch + 1}];
+                        { dialId: 0, votesNo: 3, lastVote: VOTERS["1"].votes * .2, lastEpoch: startEpoch + 1},
+                        { dialId: 1, votesNo: 3, lastVote: VOTERS["1"].votes * .8 + VOTERS["3"].votes, lastEpoch: startEpoch + 1},
+                        { dialId: 2, votesNo: 3, lastVote: VOTERS["2"].votes, lastEpoch: startEpoch + 1}];
                     await expectDialVotesHistoryForDials(emissionsController,dialsVoteHistory)                       
 
                     const nextEpochEmission = await nextRewardAmount(emissionsController)
                     const tx = await emissionsController.calculateRewards()
 
-<<<<<<< HEAD
                     // Expects dial 1 - 300 , dial 2 - 600 , dial 3 - 0 (dialId = n-1) 
                     await expectDialVotesHistoryWithoutChangeOnWeights(emissionsController,dialsVoteHistory, startEpoch + 2)
 
-                    // User 1 20% of 300 votes + User 3 300 votes
-=======
-                    // Voter 1 20% of 300 votes + Voter 3 300 votes
->>>>>>> 9293a401
+                    // Voter 1 20% of 300 votes + User 3 300 votes
                     const dial1 = nextEpochEmission.mul(300 / 5).div(1200)
                     // Voter 1 80% of 300 votes, Voter 3 300 votes
                     const dial2 = nextEpochEmission.mul(300 + (300 * 4) / 5).div(1200)
@@ -1139,22 +1051,18 @@
 
                     // Expects dial 1 - 300 , dial 2 - 600 , dial 3 - 0 (dialId = n-1) 
                     const dialsVoteHistory = [  
-                        { dialId: 0, votesNo: 3, lastVote: USERS["1"].votes * .2, lastEpoch: startEpoch + 1},
-                        { dialId: 1, votesNo: 3, lastVote: USERS["1"].votes * .8, lastEpoch: startEpoch + 1},
+                        { dialId: 0, votesNo: 3, lastVote: VOTERS["1"].votes * .2, lastEpoch: startEpoch + 1},
+                        { dialId: 1, votesNo: 3, lastVote: VOTERS["1"].votes * .8, lastEpoch: startEpoch + 1},
                         { dialId: 2, votesNo: 3, lastVote: 0, lastEpoch: startEpoch + 1}];
                     await expectDialVotesHistoryForDials(emissionsController,dialsVoteHistory)                       
 
                     const nextEpochEmission = await nextRewardAmount(emissionsController)
                     const tx = await emissionsController.calculateRewards()
 
-<<<<<<< HEAD
                     // Expects dial 1 - 300 , dial 2 - 600 , dial 3 - 0 (dialId = n-1) 
                     await expectDialVotesHistoryWithoutChangeOnWeights(emissionsController,dialsVoteHistory, startEpoch + 2)
 
-                    // User 1 20% of 300 votes
-=======
                     // Voter 1 20% of 300 votes
->>>>>>> 9293a401
                     const dial1 = nextEpochEmission.mul(300 / 5).div(300)
                     // Voter 1 80% of 300 votes
                     const dial2 = nextEpochEmission.mul((300 * 4) / 5).div(300)

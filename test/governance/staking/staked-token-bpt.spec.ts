--- conflicted
+++ resolved
@@ -24,10 +24,10 @@
     StakedTokenBPT,
 } from "types"
 import { DEAD_ADDRESS } from "index"
-import { ONE_DAY, ONE_WEEK } from "@utils/constants"
-import { simpleToExactAmount } from "@utils/math"
+import { ONE_DAY, ONE_WEEK, ZERO_ADDRESS } from "@utils/constants"
+import { assertBNClose } from "@utils/assertions"
+import { simpleToExactAmount, BN } from "@utils/math"
 import { expect } from "chai"
-<<<<<<< HEAD
 import { getTimestamp, increaseTime } from "@utils/time"
 import { formatBytes32String } from "ethers/lib/utils"
 import { BalConfig, UserStakingData } from "types/stakedToken"
@@ -44,30 +44,10 @@
     bal: MockERC20
     underlying: MockERC20[]
 }
-=======
-// import { getTimestamp } from "@utils/time"
-import { formatBytes32String } from "ethers/lib/utils"
-
-// import { arrayify, formatBytes32String, solidityKeccak256 } from "ethers/lib/utils"
-// import { BigNumberish, Signer } from "ethers"
-import { UserStakingData } from "types/stakedToken"
-
-// const signUserQuests = async (user: string, questIds: BigNumberish[], questSigner: Signer): Promise<string> => {
-//     const messageHash = solidityKeccak256(["address", "uint256[]"], [user, questIds])
-//     const signature = await questSigner.signMessage(arrayify(messageHash))
-//     return signature
-// }
-
-// const signQuestUsers = async (questId: BigNumberish, users: string[], questSigner: Signer): Promise<string> => {
-//     const messageHash = solidityKeccak256(["uint256", "address[]"], [questId, users])
-//     const signature = await questSigner.signMessage(arrayify(messageHash))
-//     return signature
-// }
->>>>>>> d5b19caf
 
 describe("Staked Token BPT", () => {
     let sa: StandardAccounts
-    // let deployTime: BN
+    let deployTime: BN
 
     let nexus: MockNexus
     let rewardToken: MockERC20
@@ -75,13 +55,7 @@
     let questManager: QuestManager
     let bpt: BPTDeployment
 
-<<<<<<< HEAD
     console.log(`Staked contract size ${StakedTokenBPT__factory.bytecode.length / 2} bytes`)
-=======
-    // const startingMintAmount = simpleToExactAmount(10000000)
-
-    console.log(`Staked contract size ${MockStakedTokenWithPrice__factory.bytecode.length / 2} bytes`)
->>>>>>> d5b19caf
 
     const deployBPT = async (mockMTA: MockERC20): Promise<BPTDeployment> => {
         const token2 = await new MockERC20__factory(sa.default.signer).deploy("Test Token 2", "TST2", 18, sa.default.address, 10000000)
@@ -103,13 +77,8 @@
         }
     }
 
-<<<<<<< HEAD
     const redeployStakedToken = async (useFakePrice = false): Promise<Deployment> => {
         deployTime = await getTimestamp()
-=======
-    const redeployStakedToken = async (): Promise<Deployment> => {
-        // deployTime = await getTimestamp()
->>>>>>> d5b19caf
         nexus = await new MockNexus__factory(sa.default.signer).deploy(sa.governor.address, DEAD_ADDRESS, DEAD_ADDRESS)
         await nexus.setRecollateraliser(sa.mockRecollateraliser.address)
         rewardToken = await new MockERC20__factory(sa.default.signer).deploy("Reward", "RWD", 18, sa.default.address, 10000000)
